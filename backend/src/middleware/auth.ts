import { Request, Response, NextFunction } from 'express';
import jwt from 'jsonwebtoken';
import { JWTPayload, ApiResponse } from '../types';

interface AuthenticatedRequest extends Request {
  user?: JWTPayload;
}

export const authenticate = async (
  req: AuthenticatedRequest,
  res: Response<ApiResponse>,
  next: NextFunction
): Promise<void> => {
  try {
    const token = req.header('Authorization')?.replace('Bearer ', '');

    if (!token) {
      res.status(401).json({
        success: false,
        error: 'Access denied. No token provided.',
        timestamp: new Date().toISOString()
      });
      return;
    }

    const jwtSecret = process.env.JWT_SECRET;
    if (!jwtSecret) {
      res.status(500).json({
        success: false,
        error: 'Server configuration error.',
        timestamp: new Date().toISOString()
      });
      return;
    }

    const decoded = jwt.verify(token, jwtSecret) as JWTPayload;
    req.user = decoded;
    next();
<<<<<<< HEAD
  } catch {
=======
  } catch (error) {
    console.error('Auth error:', error);
>>>>>>> 79e60fb0
    res.status(401).json({
      success: false,
      error: 'Invalid token.',
      timestamp: new Date().toISOString()
    });
  }
};

export const authorize = (...roles: string[]) => {
  return (req: AuthenticatedRequest, res: Response<ApiResponse>, next: NextFunction): void => {
    if (!req.user) {
      res.status(401).json({
        success: false,
        error: 'Access denied. Not authenticated.',
        timestamp: new Date().toISOString()
      });
      return;
    }

    if (!roles.includes(req.user.role)) {
      res.status(403).json({
        success: false,
        error: 'Access denied. Insufficient permissions.',
        timestamp: new Date().toISOString()
      });
      return;
    }

    next();
  };
};

// Export the interface for use in route handlers
export { AuthenticatedRequest };<|MERGE_RESOLUTION|>--- conflicted
+++ resolved
@@ -23,25 +23,11 @@
       return;
     }
 
-    const jwtSecret = process.env.JWT_SECRET;
-    if (!jwtSecret) {
-      res.status(500).json({
-        success: false,
-        error: 'Server configuration error.',
-        timestamp: new Date().toISOString()
-      });
-      return;
-    }
-
-    const decoded = jwt.verify(token, jwtSecret) as JWTPayload;
+    const decoded = jwt.verify(token, process.env.JWT_SECRET!) as JWTPayload;
     req.user = decoded;
     next();
-<<<<<<< HEAD
-  } catch {
-=======
   } catch (error) {
     console.error('Auth error:', error);
->>>>>>> 79e60fb0
     res.status(401).json({
       success: false,
       error: 'Invalid token.',
