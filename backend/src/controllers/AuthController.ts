--- conflicted
+++ resolved
@@ -1,6 +1,6 @@
 import { Request, Response } from 'express';
 import bcrypt from 'bcryptjs';
-import jwt, { SignOptions } from 'jsonwebtoken';
+import jwt from 'jsonwebtoken';
 import { v4 as uuidv4 } from 'uuid';
 import { Database } from '../database/Database';
 import { User, UserPublic, ApiResponse, AuthTokens, LoginRequest, RegisterRequest } from '../types';
@@ -42,16 +42,6 @@
       // Generate JWT token
       const jwtSecret = process.env.JWT_SECRET;
       if (!jwtSecret) {
-<<<<<<< HEAD
-        throw new Error('JWT_SECRET environment variable is not set');
-      }
-      
-      const token = jwt.sign(
-        { userId: user.id, email: user.email, role: user.role },
-        jwtSecret,
-        { expiresIn: process.env.JWT_EXPIRES_IN || '7d' } as jwt.SignOptions
-      );
-=======
         res.status(500).json({
           success: false,
           error: 'JWT secret not configured',
@@ -62,7 +52,6 @@
 
       const tokenPayload = { userId: user.id, email: user.email, role: user.role };
       const token = jwt.sign(tokenPayload, jwtSecret, { expiresIn: '7d' });
->>>>>>> 79e60fb0
 
       // Remove password from user object
       // eslint-disable-next-line @typescript-eslint/no-unused-vars
@@ -89,11 +78,7 @@
     }
   };
 
-<<<<<<< HEAD
-  public register = async (req: Request, res: Response): Promise<void> => {
-=======
   public register = async (req: Request<object, ApiResponse<{ user: UserPublic; tokens: AuthTokens }>, RegisterRequest>, res: Response): Promise<void> => {
->>>>>>> 79e60fb0
     try {
       const { username, email, password, role } = req.body;
 
@@ -118,11 +103,7 @@
         [username]
       );
 
-<<<<<<< HEAD
-      if (existingUser) {
-=======
       if (existingUserByUsername) {
->>>>>>> 79e60fb0
         res.status(409).json({
           success: false,
           error: 'Ya existe un usuario con este nombre de usuario',
@@ -154,16 +135,6 @@
       // Generate JWT token
       const jwtSecret = process.env.JWT_SECRET;
       if (!jwtSecret) {
-<<<<<<< HEAD
-        throw new Error('JWT_SECRET environment variable is not set');
-      }
-      
-      const token = jwt.sign(
-        { userId: newUser.id, email: newUser.email, role: newUser.role },
-        jwtSecret,
-        { expiresIn: process.env.JWT_EXPIRES_IN || '7d' } as jwt.SignOptions
-      );
-=======
         res.status(500).json({
           success: false,
           error: 'JWT secret not configured',
@@ -174,7 +145,6 @@
 
       const tokenPayload = { userId: newUser.id, email: newUser.email, role: newUser.role };
       const token = jwt.sign(tokenPayload, jwtSecret, { expiresIn: '7d' });
->>>>>>> 79e60fb0
 
       // Remove password from user object
       // eslint-disable-next-line @typescript-eslint/no-unused-vars
@@ -210,11 +180,7 @@
     });
   };
 
-<<<<<<< HEAD
-  public getProfile = async (req: AuthenticatedRequest, res: Response): Promise<void> => {
-=======
   public getProfile = async (req: AuthenticatedRequest, res: Response<ApiResponse<UserPublic>>): Promise<void> => {
->>>>>>> 79e60fb0
     try {
       if (!req.user) {
         res.status(401).json({
