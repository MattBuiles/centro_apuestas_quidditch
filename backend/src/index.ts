import express from 'express';
import cors from 'cors';
import helmet from 'helmet';
import morgan from 'morgan';
import compression from 'compression';
import rateLimit from 'express-rate-limit';
import dotenv from 'dotenv';
import path from 'path';
import { createServer } from 'http';
import { WebSocketServer } from 'ws';

import { errorHandler } from './middleware/errorHandler';
import { notFound } from './middleware/notFound';
import { Database } from './database/Database';
import { WebSocketService } from './services/WebSocketService';
<<<<<<< HEAD
import { VirtualTimeService } from './services/VirtualTimeService';
=======
import { MatchSimulationService } from './services/MatchSimulationService';
>>>>>>> 79e60fb0

// Routes
import authRoutes from './routes/auth';
import usersRoutes from './routes/users';
import teamsRoutes from './routes/teams';
import matchesRoutes from './routes/matches';
import seasonsRoutes from './routes/seasons';
import betsRoutes from './routes/bets';
import predictionsRoutes from './routes/predictions';
import adminRoutes from './routes/admin';
import virtualTimeRoutes from './routes/virtual-time';
import leagueTimeRoutes from './routes/league-time';
import transactionsRoutes from './routes/transactions';

// Load environment variables from backend directory
const backendDir = path.resolve(__dirname, '..');
dotenv.config({ path: path.join(backendDir, '.env') });

// Debug: Check if JWT_SECRET is loaded
console.log('JWT_SECRET loaded:', process.env.JWT_SECRET ? 'YES' : 'NO');
console.log('Backend directory:', backendDir);

const app = express();
const PORT = process.env.PORT || 3001;

// Create HTTP server for WebSocket
const server = createServer(app);

// Rate limiting
const limiter = rateLimit({
  windowMs: parseInt(process.env.RATE_LIMIT_WINDOW_MS || '900000'), // 15 minutes
  max: parseInt(process.env.RATE_LIMIT_MAX_REQUESTS || '100'),
  message: 'Too many requests from this IP, please try again later.',
  standardHeaders: true,
  legacyHeaders: false,
});

// Middleware
app.use(helmet());
app.use(cors({
  origin: [
    process.env.FRONTEND_URL || 'http://localhost:5173',
    'http://localhost:5174',
    'http://localhost:5175'
  ],
  credentials: true
}));
app.use(compression());
app.use(morgan('combined'));
app.use(express.json({ limit: '10mb' }));
app.use(express.urlencoded({ extended: true }));
app.use(limiter);

// Health check endpoint
app.get('/health', (req, res) => {
  res.status(200).json({
    status: 'OK',
    timestamp: new Date().toISOString(),
    service: 'Quidditch Betting API',
    version: '1.0.0'
  });
});

// Extended health check with league time information
app.get('/health/extended', async (req, res) => {
  try {
    const { LeagueTimeService } = await import('./services/LeagueTimeService');
    const leagueTimeService = new LeagueTimeService();
    await leagueTimeService.initialize();
    const leagueTimeInfo = await leagueTimeService.getLeagueTimeInfo();
    
    res.status(200).json({
      status: 'OK',
      timestamp: new Date().toISOString(),
      service: 'Quidditch Betting API',
      version: '1.0.0',
      leagueTime: {
        currentDate: leagueTimeInfo.currentDate,
        activeSeason: leagueTimeInfo.activeSeason?.name || 'No active season',
        timeSpeed: leagueTimeInfo.timeSpeed,
        autoMode: leagueTimeInfo.autoMode
      }
    });
  } catch {
    res.status(200).json({
      status: 'OK',
      timestamp: new Date().toISOString(),
      service: 'Quidditch Betting API',
      version: '1.0.0',
      leagueTime: 'Error loading league time information'
    });
  }
});

// API Routes
app.use('/api/auth', authRoutes);
app.use('/api/users', usersRoutes);
app.use('/api/teams', teamsRoutes);
app.use('/api/matches', matchesRoutes);
app.use('/api/seasons', seasonsRoutes);
app.use('/api/bets', betsRoutes);
app.use('/api/predictions', predictionsRoutes);
app.use('/api/admin', adminRoutes);
app.use('/api/virtual-time', virtualTimeRoutes);
app.use('/api/league-time', leagueTimeRoutes);
app.use('/api/transactions', transactionsRoutes);

// Error handling
app.use(notFound);
app.use(errorHandler);

// Initialize database and start server
async function startServer() {
  try {
    console.log('🚀 Starting Quidditch Betting API...');
    
    // Initialize database
    console.log('📦 Initializing database...');
    await Database.initialize();
    console.log('✅ Database initialized successfully');
    
    // Start HTTP server
    server.listen(PORT, () => {
      console.log(`🌐 HTTP Server running on port ${PORT}`);
      console.log(`📡 Health check: http://localhost:${PORT}/health`);
    });

    // Initialize WebSocket server
    const wsPort = parseInt(process.env.WS_PORT || '3002');
    const wss = new WebSocketServer({ port: wsPort });
<<<<<<< HEAD
    
    // Initialize VirtualTimeService
    const virtualTimeService = new VirtualTimeService();
    await virtualTimeService.initialize();
    
    // Initialize WebSocketService with VirtualTimeService
    new WebSocketService(wss, virtualTimeService);
=======
    const wsService = new WebSocketService(wss);
    
    // Initialize match simulation service and connect with WebSocket
    const matchSimulationService = new MatchSimulationService();
    matchSimulationService.setWebSocketService(wsService);
    
>>>>>>> 79e60fb0
    console.log(`🔌 WebSocket server running on port ${wsPort}`);

    // Graceful shutdown
    process.on('SIGINT', async () => {
      console.log('\n🛑 Shutting down gracefully...');
      server.close(() => {
        console.log('✅ HTTP server closed');
      });
      wss.close(() => {
        console.log('✅ WebSocket server closed');
      });
      await Database.close();
      console.log('✅ Database connection closed');
      process.exit(0);
    });

  } catch (error) {
    console.error('❌ Failed to start server:', error);
    process.exit(1);
  }
}

startServer();<|MERGE_RESOLUTION|>--- conflicted
+++ resolved
@@ -13,11 +13,7 @@
 import { notFound } from './middleware/notFound';
 import { Database } from './database/Database';
 import { WebSocketService } from './services/WebSocketService';
-<<<<<<< HEAD
-import { VirtualTimeService } from './services/VirtualTimeService';
-=======
 import { MatchSimulationService } from './services/MatchSimulationService';
->>>>>>> 79e60fb0
 
 // Routes
 import authRoutes from './routes/auth';
@@ -148,22 +144,12 @@
     // Initialize WebSocket server
     const wsPort = parseInt(process.env.WS_PORT || '3002');
     const wss = new WebSocketServer({ port: wsPort });
-<<<<<<< HEAD
-    
-    // Initialize VirtualTimeService
-    const virtualTimeService = new VirtualTimeService();
-    await virtualTimeService.initialize();
-    
-    // Initialize WebSocketService with VirtualTimeService
-    new WebSocketService(wss, virtualTimeService);
-=======
     const wsService = new WebSocketService(wss);
     
     // Initialize match simulation service and connect with WebSocket
     const matchSimulationService = new MatchSimulationService();
     matchSimulationService.setWebSocketService(wsService);
     
->>>>>>> 79e60fb0
     console.log(`🔌 WebSocket server running on port ${wsPort}`);
 
     // Graceful shutdown
