import { createContext, useContext, useState, useEffect, ReactNode, useCallback } from 'react';
import { useNavigate } from 'react-router-dom';
import { apiClient } from '../utils/apiClient';
import { FEATURES } from '../config/features';

interface User {
  id: string;
  username: string;
  email: string;
  balance: number;
  role: 'user' | 'admin';
  avatar?: string;
  lastUpdated?: string; // For tracking balance updates
}

// Interfaz para las apuestas del usuario
interface UserBet {
  id: string;
  userId: string;
  matchId: string;
  matchName: string;
  options: BetOption[];
  amount: number;
  combinedOdds: number;
  potentialWin: number;
  date: string;
  status: 'active' | 'won' | 'lost';
}

// Interfaz para las opciones de apuesta
interface BetOption {
  id: string;
  type: string;
  selection: string;
  odds: number;
  description: string;
  matchId: string;
}

// Interfaz para almacenar credenciales de usuario (separada por seguridad)
interface UserCredentials {
  userId: string;
  password: string;
}

// Interfaz para cuentas completas con credenciales
interface UserAccount {
  user: User;
  password: string;
}

// Interfaz para las transacciones del usuario
interface UserTransaction {
  id: number;
  type: 'deposit' | 'withdraw' | 'bet' | 'bet_placed' | 'bet_won' | 'bet_lost' | 'win' | 'refund';
  amount: number;
  date: string;
  description: string;
  userId: string;
}

// Interfaz para las estadísticas del usuario
interface UserStats {
  totalBets: number;
  winRate: number;
  totalWinnings: number;
  favoriteTeam: string;
}

// 5 cuentas predefinidas
const PREDEFINED_ACCOUNTS: UserAccount[] = [
  {
    user: {
      id: 'admin',
      username: 'Administrador Mágico',
      email: 'admin@quidditch.com',
      balance: 0,
      role: 'admin',
      avatar: '/src/assets/User_Logo.png',
    },
    password: 'admin123'
  },
  {
    user: {
      id: 'user1',
      username: 'Harry Potter',
      email: 'harry@gryffindor.com',
      balance: 250,
      role: 'user',
      avatar: '/src/assets/Gryffindor_Logo.png',
    },
    password: 'patronus123'
  },
  {
    user: {
      id: 'user2',
      username: 'Hermione Granger',
      email: 'hermione@gryffindor.com',
      balance: 180,
      role: 'user',
      avatar: '/src/assets/Gryffindor_Logo.png',
    },
    password: 'magic456'
  },
  {
    user: {
      id: 'user3',
      username: 'Draco Malfoy',
      email: 'draco@slytherin.com',
      balance: 320,
      role: 'user',
      avatar: '/src/assets/Slytherin_Logo.png',
    },
    password: 'serpent789'
  },
  {
    user: {
      id: 'user4',
      username: 'Luna Lovegood',
      email: 'luna@ravenclaw.com',
      balance: 95,
      role: 'user',
      avatar: '/src/assets/Ravenclaw_Logo.png',
    },
    password: 'nargles321'
  },
  {
    user: {
      id: 'user5',
      username: 'Cedric Diggory',
      email: 'cedric@hufflepuff.com',
      balance: 140,
      role: 'user',
      avatar: '/src/assets/Hufflepuff_Logo.png',
    },
    password: 'champion987'
  }
];

// Historial de transacciones simulado para usuarios predefinidos
const PREDEFINED_TRANSACTIONS: Record<string, UserTransaction[]> = {
  'user1': [ // Harry Potter
    { id: 1, type: 'deposit', amount: 500, date: '2025-06-15', description: 'Depósito inicial de Gringotts', userId: 'user1' },
    { id: 2, type: 'bet', amount: -50, date: '2025-06-16', description: 'Apuesta: Gryffindor vs Slytherin', userId: 'user1' },
    { id: 3, type: 'win', amount: 100, date: '2025-06-16', description: 'Ganancia: Gryffindor vs Slytherin', userId: 'user1' },
    { id: 4, type: 'bet', amount: -30, date: '2025-06-18', description: 'Apuesta: Ravenclaw vs Hufflepuff', userId: 'user1' },
    { id: 5, type: 'bet', amount: -25, date: '2025-06-20', description: 'Apuesta: Holyhead Harpies vs Chudley Cannons', userId: 'user1' },
    { id: 6, type: 'withdraw', amount: -70, date: '2025-06-21', description: 'Retiro de 70 galeones a Gringotts', userId: 'user1' }
  ],
  'user2': [ // Hermione Granger
    { id: 7, type: 'deposit', amount: 400, date: '2025-06-14', description: 'Depósito inicial de Gringotts', userId: 'user2' },
    { id: 8, type: 'bet', amount: -40, date: '2025-06-15', description: 'Apuesta: Gryffindor vs Ravenclaw', userId: 'user2' },
    { id: 9, type: 'win', amount: 80, date: '2025-06-15', description: 'Ganancia: Gryffindor vs Ravenclaw', userId: 'user2' },
    { id: 10, type: 'bet', amount: -35, date: '2025-06-17', description: 'Apuesta: Hufflepuff vs Slytherin', userId: 'user2' },
    { id: 11, type: 'bet', amount: -20, date: '2025-06-19', description: 'Apuesta: Chudley Cannons vs Holyhead Harpies', userId: 'user2' },
    { id: 12, type: 'withdraw', amount: -45, date: '2025-06-22', description: 'Retiro de 45 galeones a Gringotts', userId: 'user2' }
  ],
  'user3': [ // Draco Malfoy
    { id: 13, type: 'deposit', amount: 800, date: '2025-06-13', description: 'Depósito inicial de Gringotts', userId: 'user3' },
    { id: 14, type: 'bet', amount: -100, date: '2025-06-14', description: 'Apuesta: Slytherin vs Gryffindor', userId: 'user3' },
    { id: 15, type: 'win', amount: 180, date: '2025-06-14', description: 'Ganancia: Slytherin vs Gryffindor', userId: 'user3' },
    { id: 16, type: 'bet', amount: -60, date: '2025-06-16', description: 'Apuesta: Slytherin vs Ravenclaw', userId: 'user3' },
    { id: 17, type: 'bet', amount: -80, date: '2025-06-18', description: 'Apuesta: Holyhead Harpies vs Chudley Cannons', userId: 'user3' },
    { id: 18, type: 'win', amount: 140, date: '2025-06-18', description: 'Ganancia: Holyhead Harpies vs Chudley Cannons', userId: 'user3' },
    { id: 19, type: 'withdraw', amount: -200, date: '2025-06-20', description: 'Retiro de 200 galeones a Gringotts', userId: 'user3' }
  ],
  'user4': [ // Luna Lovegood
    { id: 20, type: 'deposit', amount: 300, date: '2025-06-16', description: 'Depósito inicial de Gringotts', userId: 'user4' },
    { id: 21, type: 'bet', amount: -25, date: '2025-06-17', description: 'Apuesta: Ravenclaw vs Hufflepuff', userId: 'user4' },
    { id: 22, type: 'win', amount: 50, date: '2025-06-17', description: 'Ganancia: Ravenclaw vs Hufflepuff', userId: 'user4' },
    { id: 23, type: 'bet', amount: -30, date: '2025-06-19', description: 'Apuesta: Ravenclaw vs Gryffindor', userId: 'user4' },
    { id: 24, type: 'bet', amount: -20, date: '2025-06-21', description: 'Apuesta: Chudley Cannons vs Holyhead Harpies', userId: 'user4' },
    { id: 25, type: 'withdraw', amount: -80, date: '2025-06-22', description: 'Retiro de 80 galeones a Gringotts', userId: 'user4' }
  ],
  'user5': [ // Cedric Diggory
    { id: 26, type: 'deposit', amount: 350, date: '2025-06-15', description: 'Depósito inicial de Gringotts', userId: 'user5' },
    { id: 27, type: 'bet', amount: -45, date: '2025-06-16', description: 'Apuesta: Hufflepuff vs Slytherin', userId: 'user5' },
    { id: 28, type: 'win', amount: 90, date: '2025-06-16', description: 'Ganancia: Hufflepuff vs Slytherin', userId: 'user5' },
    { id: 29, type: 'bet', amount: -35, date: '2025-06-18', description: 'Apuesta: Hufflepuff vs Gryffindor', userId: 'user5' },
    { id: 30, type: 'bet', amount: -40, date: '2025-06-20', description: 'Apuesta: Holyhead Harpies vs Chudley Cannons', userId: 'user5' },    { id: 31, type: 'withdraw', amount: -90, date: '2025-06-21', description: 'Retiro de 90 galeones a Gringotts', userId: 'user5' }
  ]
};

// Historial de apuestas simulado para usuarios predefinidos
const PREDEFINED_BETS: Record<string, UserBet[]> = {
  'user1': [ // Harry Potter
    {
      id: 'bet_harry_1',
      userId: 'user1',
      matchId: 'match_gryf_sly_01',
      matchName: 'Gryffindor vs Slytherin',
      options: [
        {
          id: 'win_gryf_1',
          type: 'winner',
          selection: 'Gryffindor',
          odds: 2.0,
          description: 'Gryffindor gana',
          matchId: 'match_gryf_sly_01'
        }
      ],
      amount: 50,
      combinedOdds: 2.0,
      potentialWin: 100,
      date: '2025-06-16T10:30:00.000Z',
      status: 'won'
    },
    {
      id: 'bet_harry_2',
      userId: 'user1',
      matchId: 'match_rav_huff_01',
      matchName: 'Ravenclaw vs Hufflepuff',
      options: [
        {
          id: 'win_rav_1',
          type: 'winner',
          selection: 'Ravenclaw',
          odds: 1.8,
          description: 'Ravenclaw gana',
          matchId: 'match_rav_huff_01'
        }
      ],
      amount: 30,
      combinedOdds: 1.8,
      potentialWin: 54,
      date: '2025-06-18T14:15:00.000Z',
      status: 'lost'
    }
  ],
  'user2': [ // Hermione Granger
    {
      id: 'bet_hermione_1',
      userId: 'user2',
      matchId: 'match_gryf_rav_01',
      matchName: 'Gryffindor vs Ravenclaw',
      options: [
        {
          id: 'win_gryf_2',
          type: 'winner',
          selection: 'Gryffindor',
          odds: 1.9,
          description: 'Gryffindor gana',
          matchId: 'match_gryf_rav_01'
        }
      ],
      amount: 40,
      combinedOdds: 1.9,
      potentialWin: 76,
      date: '2025-06-15T16:20:00.000Z',
      status: 'won'
    },
    {
      id: 'bet_hermione_2',
      userId: 'user2',
      matchId: 'match_huff_sly_01',
      matchName: 'Hufflepuff vs Slytherin',
      options: [
        {
          id: 'score_exact_1',
          type: 'score',
          selection: '150-140',
          odds: 8.5,
          description: 'Puntuación exacta: 150-140',
          matchId: 'match_huff_sly_01'
        }
      ],
      amount: 35,
      combinedOdds: 8.5,
      potentialWin: 297.5,
      date: '2025-06-17T11:45:00.000Z',
      status: 'lost'
    }
  ],
  'user3': [ // Draco Malfoy
    {
      id: 'bet_draco_1',
      userId: 'user3',
      matchId: 'match_sly_gryf_01',
      matchName: 'Slytherin vs Gryffindor',
      options: [
        {
          id: 'win_sly_1',
          type: 'winner',
          selection: 'Slytherin',
          odds: 2.2,
          description: 'Slytherin gana',
          matchId: 'match_sly_gryf_01'
        }
      ],
      amount: 100,
      combinedOdds: 2.2,
      potentialWin: 220,
      date: '2025-06-14T13:30:00.000Z',
      status: 'won'
    },
    {
      id: 'bet_draco_2',
      userId: 'user3',
      matchId: 'match_harpies_cannons_01',
      matchName: 'Holyhead Harpies vs Chudley Cannons',
      options: [
        {
          id: 'win_harpies_1',
          type: 'winner',
          selection: 'Holyhead Harpies',
          odds: 1.75,
          description: 'Holyhead Harpies gana',
          matchId: 'match_harpies_cannons_01'
        }
      ],
      amount: 80,
      combinedOdds: 1.75,
      potentialWin: 140,
      date: '2025-06-18T15:00:00.000Z',
      status: 'won'
    }
  ],
  'user4': [ // Luna Lovegood
    {
      id: 'bet_luna_1',
      userId: 'user4',
      matchId: 'match_rav_huff_02',
      matchName: 'Ravenclaw vs Hufflepuff',
      options: [
        {
          id: 'win_rav_2',
          type: 'winner',
          selection: 'Ravenclaw',
          odds: 2.0,
          description: 'Ravenclaw gana',
          matchId: 'match_rav_huff_02'
        }
      ],
      amount: 25,
      combinedOdds: 2.0,
      potentialWin: 50,
      date: '2025-06-17T12:15:00.000Z',
      status: 'won'
    },
    {
      id: 'bet_luna_2',
      userId: 'user4',
      matchId: 'match_rav_gryf_01',
      matchName: 'Ravenclaw vs Gryffindor',
      options: [
        {
          id: 'margin_rav_1',
          type: 'margin',
          selection: '+50',
          odds: 3.5,
          description: 'Ravenclaw gana por más de 50 puntos',
          matchId: 'match_rav_gryf_01'
        }
      ],
      amount: 30,
      combinedOdds: 3.5,
      potentialWin: 105,
      date: '2025-06-19T14:45:00.000Z',
      status: 'lost'
    }
  ],
  'user5': [ // Cedric Diggory
    {
      id: 'bet_cedric_1',
      userId: 'user5',
      matchId: 'match_huff_sly_02',
      matchName: 'Hufflepuff vs Slytherin',
      options: [
        {
          id: 'win_huff_1',
          type: 'winner',
          selection: 'Hufflepuff',
          odds: 2.0,
          description: 'Hufflepuff gana',
          matchId: 'match_huff_sly_02'
        }
      ],
      amount: 45,
      combinedOdds: 2.0,
      potentialWin: 90,
      date: '2025-06-16T16:30:00.000Z',
      status: 'won'
    },
    {
      id: 'bet_cedric_2',
      userId: 'user5',
      matchId: 'match_huff_gryf_01',
      matchName: 'Hufflepuff vs Gryffindor',
      options: [
        {
          id: 'total_points_1',
          type: 'total',
          selection: 'over_300',
          odds: 2.5,
          description: 'Total de puntos mayor a 300',
          matchId: 'match_huff_gryf_01'
        }
      ],
      amount: 35,
      combinedOdds: 2.5,
      potentialWin: 87.5,
      date: '2025-06-18T10:20:00.000Z',
      status: 'lost'
    }
  ]
};

interface AuthContextType {
  user: User | null;
  isAuthenticated: boolean;
  isLoading: boolean;
  isAdmin: boolean;
  canBet: boolean;
  balanceUpdateTrigger: number; // For forcing re-renders on balance changes
  isBackendAuthenticated: boolean; // New property to indicate backend auth status
  login: (email: string, password: string, remember?: boolean) => Promise<void>;
  register: (username: string, email: string, password: string, birthdate: string) => Promise<void>;
  logout: () => void;
  updateUserBalance: (newBalance: number) => void;
  syncUserBalance: () => Promise<void>;
  updateUserProfile: (userData: Partial<Pick<User, 'username' | 'email' | 'avatar'>>) => Promise<void>;
  validateCurrentPassword: (password: string) => boolean;
  validatePassword: (password: string) => string | null;
  updatePassword: (currentPassword: string, newPassword: string) => Promise<void>;  // Nueva función para cambiar contraseña
  checkEmailForRecovery: (email: string) => Promise<boolean>; // Nueva función para verificar email
  resetPasswordByEmail: (email: string, newPassword: string) => Promise<boolean>;

  // Nueva función para obtener las cuentas predefinidas (útil para debugging)
  getPredefinedAccounts: () => { email: string; username: string; role: string }[];  // Funciones para manejo de apuestas
  placeBet: (bet: Omit<UserBet, 'id' | 'userId' | 'date' | 'status'>) => Promise<boolean>;
  getUserBets: () => UserBet[];
  loadUserBetsFromBackend: () => Promise<UserBet[]>;
  getTodayBetsCount: () => number;
  canPlaceBet: (amount: number) => { canBet: boolean; reason?: string };
  // Funciones para manejo de transacciones
  getUserTransactions: () => UserTransaction[];
  addTransaction: (transaction: Omit<UserTransaction, 'id' | 'userId' | 'date'>) => Promise<void>;
  loadUserTransactionsFromBackend: () => Promise<UserTransaction[]>;
  // Funciones para manejo de estadísticas
  getUserStats: () => UserStats;
  loadUserStatsFromBackend: () => Promise<UserStats>;
  error: string | null;
}

const AuthContext = createContext<AuthContextType | null>(null);

export const useAuth = () => {
  const context = useContext(AuthContext);
  if (!context) {
    throw new Error('useAuth must be used within an AuthProvider');
  }
  return context;
};

interface AuthProviderProps {
  children: ReactNode;
}

export const AuthProvider = ({ children }: AuthProviderProps) => {
  const [user, setUser] = useState<User | null>(null);
  const [isLoading, setIsLoading] = useState(true);  const [error, setError] = useState<string | null>(null);
  const [currentAccounts, setCurrentAccounts] = useState<UserAccount[]>(PREDEFINED_ACCOUNTS);
  const [userBets, setUserBets] = useState<UserBet[]>([]);
  const [userTransactions, setUserTransactions] = useState<UserTransaction[]>([]);
  const [userStats, setUserStats] = useState<UserStats>({
    totalBets: 0,
    winRate: 0,
    totalWinnings: 0,
    favoriteTeam: 'Gryffindor'
  });
  // Force re-render trigger for balance updates
  const [balanceUpdateTrigger, setBalanceUpdateTrigger] = useState(0);
  const navigate = useNavigate();

  // Función para encontrar una cuenta por email
  const findAccountByEmail = (email: string): UserAccount | undefined => {
    return currentAccounts.find(account => account.user.email === email);
  };
  // Función para encontrar una cuenta por ID
  const findAccountById = (id: string): UserAccount | undefined => {
    return currentAccounts.find(account => account.user.id === id);
  };

  // Función para validar contraseña
  const validatePassword = (password: string): string | null => {
    if (password.length < 8) {
      return 'La contraseña debe tener al menos 8 caracteres';
    }
    
    if (!/[A-Z]/.test(password)) {
      return 'La contraseña debe incluir al menos una letra mayúscula';
    }
    
    if (!/[0-9]/.test(password)) {
      return 'La contraseña debe incluir al menos un número';
    }
    
    return null; // Contraseña válida
  };
  // Funciones auxiliares para manejar credenciales de manera segura (para compatibilidad con funciones existentes)
  const saveUserCredentials = (userId: string, password: string) => {
    const credentials: UserCredentials = { userId, password };
    localStorage.setItem(`credentials_${userId}`, JSON.stringify(credentials));
  };

  const clearUserCredentials = (userId: string) => {
    localStorage.removeItem(`credentials_${userId}`);
  };
  useEffect(() => {
    const checkAuth = async () => {
      try {
        // Check localStorage first, then sessionStorage
        let storedUser = localStorage.getItem('user');
        let storedToken = localStorage.getItem('auth_token');
        
        if (!storedUser) {
          storedUser = sessionStorage.getItem('user');
          storedToken = sessionStorage.getItem('auth_token');
        }

        if (storedUser) {
          const parsedUser = JSON.parse(storedUser);

          if (FEATURES.USE_BACKEND_AUTH && storedToken) {
            // Verify token with backend
            try {
              apiClient.setToken(storedToken);
              const response = await apiClient.get<User>('/auth/me');
              
              if (response.success && response.data) {
                // Update user data from backend
                const backendUser: User = {
                  id: response.data.id,
                  username: response.data.username,
                  email: response.data.email,
                  balance: response.data.balance || parsedUser.balance,
                  role: response.data.role,
                  avatar: response.data.avatar || parsedUser.avatar
                };
                
                setUser(backendUser);
                
                // Load user bets from backend after successful auth verification
                try {
                  await loadUserBetsFromBackend();
                } catch (error) {
                  console.error('Error loading user bets during auth check:', error);
                }
                
                // Update stored user data
                if (localStorage.getItem('user')) {
                  localStorage.setItem('user', JSON.stringify(backendUser));
                } else {
                  sessionStorage.setItem('user', JSON.stringify(backendUser));
                }
              } else {
                // Token invalid, clear auth data
                apiClient.clearToken();
                localStorage.removeItem('user');
                localStorage.removeItem('auth_token');
                sessionStorage.removeItem('user');
                sessionStorage.removeItem('auth_token');
              }
            } catch (error) {
              console.warn('Backend auth verification failed, using stored user data:', error);
              // Clear invalid token from apiClient
              apiClient.clearToken();
              // Also clear stored tokens since they're invalid
              localStorage.removeItem('auth_token');
              sessionStorage.removeItem('auth_token');
              // Fallback to local user data
              setUser(parsedUser);
              loadUserBets(parsedUser.id);
              loadUserTransactions(parsedUser.id);
              
              // Store flag to indicate we're using local auth fallback
              sessionStorage.setItem('auth_fallback', 'true');
            }
          } else {
            // Local authentication or no token
            setUser(parsedUser);
            loadUserBets(parsedUser.id);
            loadUserTransactions(parsedUser.id);
            
            // Store flag to indicate we're using local auth
            sessionStorage.setItem('auth_fallback', 'true');
          }
        }
      } catch (error) {
        console.error('Error checking authentication:', error);
      } finally {
        setIsLoading(false);
      }
    };

    checkAuth();
  }, []);  const login = async (email: string, password: string, remember = false) => {
    setIsLoading(true);
    setError(null);
    
    try {
      if (FEATURES.USE_BACKEND_AUTH) {
        // Backend authentication
        const response = await apiClient.post<{
          user: User;
          tokens: { accessToken: string };
        }>('/auth/login', { email, password });

        if (response.success && response.data) {
          const { user: backendUser, tokens } = response.data;
          
          // Set token in apiClient
          apiClient.setToken(tokens.accessToken);
          
          // Convert backend user to our User interface
          const user: User = {
            id: backendUser.id,
            username: backendUser.username,
            email: backendUser.email,
            balance: backendUser.balance || 0,
            role: backendUser.role,
            avatar: backendUser.avatar
          };
          
          setUser(user);
          
          // Store user in localStorage/sessionStorage
          if (remember) {
            localStorage.setItem('user', JSON.stringify(user));
            localStorage.setItem('auth_token', tokens.accessToken);
          } else {
            sessionStorage.setItem('user', JSON.stringify(user));
            sessionStorage.setItem('auth_token', tokens.accessToken);
          }

          // Load user bets from backend after successful login
          try {
            await loadUserBetsFromBackend();
          } catch (error) {
            console.error('Error loading user bets after login:', error);
          }

          // Navigate based on role
          if (user.role === 'admin') {
            navigate('/account');
          } else {
            navigate('/');
          }
        } else {
          throw new Error('Login failed - invalid response from server');
        }
      } else {
        // Local authentication (fallback)
        const account = findAccountByEmail(email);
        
        if (!account) {
          throw new Error('Credenciales incorrectas. Verifica tu email y contraseña.');
        }

        if (account.password !== password) {
          throw new Error('Credenciales incorrectas. Verifica tu email y contraseña.');
        }

        // Login exitoso
        setUser(account.user);
        
        // Cargar apuestas del usuario
        loadUserBets(account.user.id);
        
        // Cargar transacciones del usuario
        loadUserTransactions(account.user.id);
        
        // Guardar credenciales del usuario
        saveUserCredentials(account.user.id, password);

        // Store user in localStorage if remember is checked
        if (remember) {
          localStorage.setItem('user', JSON.stringify(account.user));
        } else {
          sessionStorage.setItem('user', JSON.stringify(account.user));
        }

        // Navegar según el rol
        if (account.user.role === 'admin') {
          navigate('/account');
        } else {
          navigate('/');
        }
      }
    } catch (err) {
      if (err instanceof Error && err.message.includes('Failed to fetch')) {
        // Network error - try local fallback
        console.warn('Backend unavailable, falling back to local authentication');
        setError('Servidor no disponible. Usando autenticación local.');
        
        try {
          const account = findAccountByEmail(email);
          
          if (!account || account.password !== password) {
            throw new Error('Credenciales incorrectas. Verifica tu email y contraseña.');
          }

          setUser(account.user);
          loadUserBets(account.user.id);
          loadUserTransactions(account.user.id);
          saveUserCredentials(account.user.id, password);

          if (remember) {
            localStorage.setItem('user', JSON.stringify(account.user));
          } else {
            sessionStorage.setItem('user', JSON.stringify(account.user));
          }

          if (account.user.role === 'admin') {
            navigate('/account');
          } else {
            navigate('/');
          }
        } catch (localErr) {
          setError(localErr instanceof Error ? localErr.message : 'Error al iniciar sesión.');
        }
      } else {
        setError(err instanceof Error ? err.message : 'Error al iniciar sesión. Por favor, verifica tus credenciales.');
      }
      console.error(err);
    } finally {
      setIsLoading(false);
    }
  };  const register = async (username: string, email: string, password: string, birthdate: string) => {
    setIsLoading(true);
    setError(null);
    
    try {
      // Validar la contraseña
      const passwordError = validatePassword(password);
      if (passwordError) {
        throw new Error(passwordError);
      }

      if (FEATURES.USE_BACKEND_AUTH) {
        // Backend registration
        const response = await apiClient.post<{
          user: User;
          tokens: { accessToken: string };
        }>('/auth/register', { username, email, password, birthdate });

        if (response.success && response.data) {
          const { user: backendUser, tokens } = response.data;
          
          // Set token in apiClient
          apiClient.setToken(tokens.accessToken);
          
          // Convert backend user to our User interface
          const user: User = {
            id: backendUser.id,
            username: backendUser.username,
            email: backendUser.email,
            balance: backendUser.balance || 150, // Starting balance
            role: backendUser.role,
            avatar: backendUser.avatar || '/src/assets/User_Logo.png'
          };
          
          setUser(user);
          
          // Store user in sessionStorage
          sessionStorage.setItem('user', JSON.stringify(user));
          sessionStorage.setItem('auth_token', tokens.accessToken);
          
          navigate('/');
        } else {
          throw new Error('Registration failed - invalid response from server');
        }
      } else {
        // Local registration (fallback)
        // Verificar si el email ya está registrado
        const existingAccount = findAccountByEmail(email);
        if (existingAccount) {
          throw new Error('Email ya registrado');
        }

        // Crear nueva cuenta
        const newUser: User = {
          id: Date.now().toString(), // ID único basado en timestamp
          username,
          email,
          balance: 150, // Starting balance for new users
          role: 'user',
          avatar: '/src/assets/User_Logo.png',
        };

        const newAccount: UserAccount = {
          user: newUser,
          password
        };

        // Agregar la nueva cuenta a la lista de cuentas actuales
        setCurrentAccounts(prev => [...prev, newAccount]);

        setUser(newUser);
        
        // Guardar credenciales del usuario registrado
        saveUserCredentials(newUser.id, password);
        
        sessionStorage.setItem('user', JSON.stringify(newUser));
        navigate('/');
      }
    } catch (err) {
      if (err instanceof Error && err.message.includes('Failed to fetch')) {
        // Network error - try local fallback
        console.warn('Backend unavailable, falling back to local registration');
        setError('Servidor no disponible. Usando registro local.');
        
        try {
          const existingAccount = findAccountByEmail(email);
          if (existingAccount) {
            throw new Error('Email ya registrado');
          }

          const newUser: User = {
            id: Date.now().toString(),
            username,
            email,
            balance: 150,
            role: 'user',
            avatar: '/src/assets/User_Logo.png',
          };

          const newAccount: UserAccount = {
            user: newUser,
            password
          };

          setCurrentAccounts(prev => [...prev, newAccount]);
          setUser(newUser);
          saveUserCredentials(newUser.id, password);
          sessionStorage.setItem('user', JSON.stringify(newUser));
          navigate('/');
        } catch (localErr) {
          setError(localErr instanceof Error ? localErr.message : 'Error al registrarse.');
        }
      } else {
        setError(err instanceof Error ? err.message : 'Error al registrarse. Por favor, inténtalo de nuevo.');
      }
      console.error(err);
    } finally {
      setIsLoading(false);
    }
  };  const logout = () => {
    if (user) {
      clearUserCredentials(user.id);
    }
    
    // Clear user state
    setUser(null);
    setUserBets([]); // Limpiar apuestas al cerrar sesión
    setUserTransactions([]); // Limpiar transacciones al cerrar sesión
    
    // Clear authentication data
    if (FEATURES.USE_BACKEND_AUTH) {
      apiClient.clearToken();
    }
    
    localStorage.removeItem('user');
    localStorage.removeItem('auth_token');
    sessionStorage.removeItem('user');
    sessionStorage.removeItem('auth_token');
    sessionStorage.removeItem('auth_fallback');
    
    navigate('/login');
  };
  const updateUserBalance = (newBalance: number) => {
    if (user) {
      const updatedUser = { ...user, balance: newBalance };
      setUser(updatedUser);
      
      // Trigger re-render for balance-dependent components
      setBalanceUpdateTrigger(prev => prev + 1);
      
      // Update current accounts as well
      setCurrentAccounts(prev => 
        prev.map(account => 
          account.user.id === user.id 
            ? { ...account, user: updatedUser }
            : account
        )
      );
      
      // Update the stored user data
      const storedInLocal = localStorage.getItem('user');
      const storedInSession = sessionStorage.getItem('user');
      
      if (storedInLocal) {
        localStorage.setItem('user', JSON.stringify(updatedUser));
      }
      if (storedInSession) {
        sessionStorage.setItem('user', JSON.stringify(updatedUser));
      }
    }
  };

  // Sync user balance from backend
  const syncUserBalance = async () => {
    if (!user || !FEATURES.USE_BACKEND_BETS) return;

    try {
      console.log('🔄 Syncing user balance from backend...');
      const response = await apiClient.get('/auth/me') as any;
      
      if (response?.data?.success && response?.data?.data?.balance !== undefined) {
        const newBalance = response.data.data.balance;
        if (newBalance !== user.balance) {
          console.log(`💰 Balance updated: ${user.balance}G → ${newBalance}G`);
          updateUserBalance(newBalance);
        }
      }
    } catch (error) {
      console.error('❌ Error syncing user balance:', error);
    }
  };

  // Effect to sync user balance periodically when backend is enabled
  useEffect(() => {
    if (!user || !FEATURES.USE_BACKEND_BETS) return;

    // Sync balance immediately on mount
    syncUserBalance();

    // Set up periodic sync every 30 seconds
    const intervalId = setInterval(() => {
      syncUserBalance();
    }, 30000); // 30 seconds

    // Cleanup on unmount
    return () => clearInterval(intervalId);
  }, [user?.id, FEATURES.USE_BACKEND_BETS]);

  // ...existing code...
  const updateUserProfile = async (userData: Partial<Pick<User, 'username' | 'email' | 'avatar'>>) => {
    if (!user) return;
    
    try {
      // Si tenemos username o email y el backend está habilitado, actualizamos en el backend
      if (FEATURES.USE_BACKEND_BETS && (userData.username || userData.email)) {
        const updateData: { username?: string; email?: string } = {};
        if (userData.username) updateData.username = userData.username;
        if (userData.email) updateData.email = userData.email;
        
        const response = await apiClient.put('/users/profile', updateData);
        
        if (response.success && response.data) {
          // Actualizar con los datos del backend
          const backendUser = response.data as any;
          const updatedUser = { 
            ...user, 
            username: backendUser.username,
            email: backendUser.email,
            // Mantener el avatar local si no viene del backend
            avatar: userData.avatar || user.avatar
          };
          
          setUser(updatedUser);
          
          // Update the account in the current accounts list
          setCurrentAccounts(prev => 
            prev.map(account => 
              account.user.id === user.id 
                ? { ...account, user: updatedUser }
                : account
            )
          );
          
          // Update the stored user data
          const storedInLocal = localStorage.getItem('user');
          const storedInSession = sessionStorage.getItem('user');
          
          if (storedInLocal) {
            localStorage.setItem('user', JSON.stringify(updatedUser));
          }
          if (storedInSession) {
            sessionStorage.setItem('user', JSON.stringify(updatedUser));
          }
          
          return; // Salir early si el backend fue exitoso
        } else {
          throw new Error(response.error || 'Failed to update profile');
        }
      }
    } catch (error) {
      console.error('Error updating profile in backend:', error);
      throw error; // Re-throw para que el frontend pueda manejar el error
    }
    
    // Si no hay backend o solo se actualiza el avatar, actualizar localmente
    const updatedUser = { ...user, ...userData };
    setUser(updatedUser);
    
    // Update the account in the current accounts list
    setCurrentAccounts(prev => 
      prev.map(account => 
        account.user.id === user.id 
          ? { ...account, user: updatedUser }
          : account
      )
    );
    
    // Update the stored user data
    const storedInLocal = localStorage.getItem('user');
    const storedInSession = sessionStorage.getItem('user');
    
    if (storedInLocal) {
      localStorage.setItem('user', JSON.stringify(updatedUser));
    }
    if (storedInSession) {
      sessionStorage.setItem('user', JSON.stringify(updatedUser));
    }
  };
  // Función para validar la contraseña actual
  const validateCurrentPassword = (password: string): boolean => {
    if (!user) return false;
    
    // Buscar la cuenta actual en la lista de cuentas
    const account = findAccountById(user.id);
    return account ? account.password === password : false;
  };
  // Función para actualizar la contraseña
  const updatePassword = async (currentPassword: string, newPassword: string): Promise<void> => {
    if (!user) {
      throw new Error('No user authenticated');
    }

    // Validar la nueva contraseña
    const passwordError = validatePassword(newPassword);
    if (passwordError) {
      throw new Error(passwordError);
    }

    try {
      const response = await apiClient.put('/users/password', {
        currentPassword,
        newPassword
      });

      if (!response.success) {
        throw new Error(response.error || 'Error updating password');
      }

      // También actualizar en localStorage para compatibilidad con el sistema actual
      saveUserCredentials(user.id, newPassword);
      
      // Actualizar en la lista de cuentas actuales
      setCurrentAccounts(prev => 
        prev.map(account => 
          account.user.id === user.id 
            ? { ...account, password: newPassword }
            : account
        )
      );

    } catch (error) {
      console.error('Error updating password:', error);
      throw error;
    }
  };

  // ===== FUNCIONES DE MANEJO DE APUESTAS =====
  // Cargar apuestas del usuario desde localStorage
  const loadUserBets = (userId: string) => {
    const storedBets = localStorage.getItem(`userBets_${userId}`);
    if (storedBets) {
      setUserBets(JSON.parse(storedBets));
    } else {
      // Si no hay apuestas guardadas, verificar si es un usuario predefinido
      const predefinedBets = PREDEFINED_BETS[userId];
      if (predefinedBets) {
        // Cargar apuestas simuladas para usuarios predefinidos
        setUserBets(predefinedBets);
        // Guardar las apuestas simuladas en localStorage para futuras sesiones
        localStorage.setItem(`userBets_${userId}`, JSON.stringify(predefinedBets));
      } else {
        // Usuario nuevo (registrado) - no hay historial
        setUserBets([]);
      }
    }
  };
  // Cargar transacciones del usuario desde localStorage
  const loadUserTransactions = (userId: string) => {
    const storedTransactions = localStorage.getItem(`userTransactions_${userId}`);
    if (storedTransactions) {
      setUserTransactions(JSON.parse(storedTransactions));
    } else {
      // Si no hay transacciones guardadas, verificar si es un usuario predefinido
      const predefinedTransactions = PREDEFINED_TRANSACTIONS[userId];
      if (predefinedTransactions) {
        // Cargar transacciones simuladas para usuarios predefinidos
        setUserTransactions(predefinedTransactions);
        // Guardar las transacciones simuladas en localStorage para futuras sesiones
        localStorage.setItem(`userTransactions_${userId}`, JSON.stringify(predefinedTransactions));
      } else {
        // Usuario nuevo (registrado) - no hay historial
        setUserTransactions([]);
      }
    }
  };

  // Guardar apuestas en localStorage
  const saveUserBets = (bets: UserBet[]) => {
    if (user) {
      localStorage.setItem(`userBets_${user.id}`, JSON.stringify(bets));
      setUserBets(bets);
    }
  };

  // Obtener todas las apuestas del usuario desde el backend
  const getUserBets = (): UserBet[] => {
    return userBets;
  };

  // Cargar apuestas del usuario desde el backend
  const loadUserBetsFromBackend = useCallback(async (): Promise<UserBet[]> => {
    console.log('🔍 loadUserBetsFromBackend called');
    console.log('🔍 User:', user);
    console.log('🔍 USE_BACKEND_BETS:', FEATURES.USE_BACKEND_BETS);
    
    if (!user || !FEATURES.USE_BACKEND_BETS) {
      console.log('🔍 Returning early - no user or backend disabled');
      return userBets;
    }

    try {
      console.log('🔍 Making API call to /bets');
      const response = await apiClient.get('/bets') as any;
      console.log('🔍 API Response:', response);
      
      if (response.success && response.data) {
        const backendBets = response.data;
        console.log('🔍 Backend bets:', backendBets);
        
        // Filtrar apuestas del usuario actual
        const userBackendBets = backendBets.filter((bet: any) => bet.user_id === user.id);
        console.log('🔍 User bets from backend:', userBackendBets);
        
        // Transformar datos del backend al formato del frontend
        const transformedBets: UserBet[] = userBackendBets.map((bet: any) => ({
          id: bet.id,
          userId: bet.user_id,
          matchId: bet.match_id,
          matchName: `${bet.homeTeamName || 'Equipo Local'} vs ${bet.awayTeamName || 'Equipo Visitante'}`,
          options: [{
            id: bet.id,
            type: bet.type,
            selection: bet.prediction,
            odds: bet.odds,
            description: `${bet.type}: ${bet.prediction}`,
            matchId: bet.match_id
          }],
          amount: bet.amount,
          combinedOdds: bet.odds,
          potentialWin: bet.potential_win,
          date: bet.placed_at, // Esta es la fecha virtual del backend
          status: bet.status === 'pending' ? 'active' : bet.status
        }));

        console.log('🔍 Transformed bets:', transformedBets);
        setUserBets(transformedBets);
        return transformedBets;
      } else {
        console.log('🔍 No data in response or response failed');
      }
    } catch (error) {
      console.error('🔍 Error loading user bets from backend:', error);
    }

    return userBets;
  }, [user, userBets]);

  // Cargar transacciones del usuario desde el backend
  const loadUserTransactionsFromBackend = useCallback(async (): Promise<UserTransaction[]> => {
    console.log('🔍 loadUserTransactionsFromBackend called');
    
    if (!user || !FEATURES.USE_BACKEND_BETS) {
      console.log('🔍 Returning early - no user or backend disabled');
      return userTransactions;
    }

    try {
      console.log('🔍 Making API call to /transactions');
      const response = await apiClient.get('/transactions') as any;
      console.log('🔍 Transactions API Response:', response);
      
      if (response.success && response.data) {
        const backendTransactions = response.data;
        console.log('🔍 Backend transactions:', backendTransactions);
        
        // Transformar datos del backend al formato del frontend
        const transformedTransactions: UserTransaction[] = backendTransactions.map((transaction: any) => ({
          id: transaction.id,
          userId: transaction.user_id,
          type: transaction.type,
          amount: transaction.amount,
          description: transaction.description,
          date: transaction.created_at ? new Date(transaction.created_at).toISOString().split('T')[0] : new Date().toISOString().split('T')[0]
        }));

        console.log('🔍 Transformed transactions:', transformedTransactions);
        setUserTransactions(transformedTransactions);
        return transformedTransactions;
      } else {
        console.log('🔍 No data in response or response failed');
      }
    } catch (error) {
      console.error('🔍 Error loading user transactions from backend:', error);
    }

    return userTransactions;
  }, [user, userTransactions]);

  // Cargar estadísticas del usuario desde el backend
  const loadUserStatsFromBackend = useCallback(async (): Promise<UserStats> => {
    console.log('📊 loadUserStatsFromBackend called');
    
    if (!user || !FEATURES.USE_BACKEND_BETS) {
      console.log('📊 Returning early - no user or backend disabled');
      return userStats;
    }

    try {
      console.log('📊 Making API call to /users/stats');
      const response = await apiClient.get('/users/stats') as any;
      console.log('📊 User stats API Response:', response);
      
      if (response.success && response.data) {
        const backendStats = response.data;
        console.log('📊 Backend stats:', backendStats);
        
        const transformedStats: UserStats = {
          totalBets: backendStats.totalBets || 0,
          winRate: backendStats.winRate || 0,
          totalWinnings: backendStats.totalWinnings || 0,
          favoriteTeam: backendStats.favoriteTeam || 'Gryffindor'
        };

        console.log('📊 Transformed stats:', transformedStats);
        setUserStats(transformedStats);
        return transformedStats;
      } else {
        console.log('📊 No data in response or response failed');
      }
    } catch (error) {
      console.error('📊 Error loading user stats from backend:', error);
    }

    return userStats;
  }, [user, userStats]);

  // Obtener estadísticas del usuario
  const getUserStats = (): UserStats => {
    return userStats;
  };

  // Obtener el número de apuestas realizadas hoy
  const getTodayBetsCount = (): number => {
    const today = new Date().toDateString();
    return userBets.filter(bet => new Date(bet.date).toDateString() === today).length;
  };

  // Validar si el usuario puede realizar una apuesta
  const canPlaceBet = (amount: number): { canBet: boolean; reason?: string } => {
    if (!user) {
      return { canBet: false, reason: 'Usuario no autenticado' };
    }

    if (user.role === 'admin') {
      return { canBet: false, reason: 'Los administradores no pueden realizar apuestas' };
    }

    if (amount <= 0) {
      return { canBet: false, reason: 'El monto debe ser mayor a 0' };
    }

    if (amount > user.balance) {
      return { canBet: false, reason: 'Saldo insuficiente' };
    }

    const todayBets = getTodayBetsCount();
    if (todayBets >= 3) {
      return { canBet: false, reason: 'Has alcanzado el límite de 3 apuestas por hoy. Intenta nuevamente mañana.' };
    }

    return { canBet: true };
  };

  // Realizar una apuesta
  const placeBet = async (betData: Omit<UserBet, 'id' | 'userId' | 'date' | 'status'>): Promise<boolean> => {
    if (!user) {
      throw new Error('Usuario no autenticado');
    }

    const validation = canPlaceBet(betData.amount);
    if (!validation.canBet) {
      throw new Error(validation.reason || 'No se puede realizar la apuesta');
    }

    try {
      // Check if backend integration is enabled
      if (FEATURES.USE_BACKEND_BETS) {
        // For combined bets, create a single bet with combined odds in the backend
        // Use the first option's type as the main type and create a combined prediction
        const mainOption = betData.options[0];
        const combinedPrediction = betData.options.map(opt => `${opt.type}:${opt.selection}`).join(',');
        
        const backendBetData = {
          matchId: betData.matchId,
          type: betData.options.length === 1 ? mainOption.type : 'combined',
          prediction: betData.options.length === 1 ? mainOption.selection : combinedPrediction,
          odds: betData.combinedOdds,
          amount: betData.amount
        };

        try {
          const response = await apiClient.post('/bets', backendBetData);
          if (response.success) {
            // Backend bet creation successful
            console.log('Bet created successfully in backend:', response.data);
            
            // Create local bet for UI consistency
            const newBet: UserBet = {
              ...betData,
              id: `bet_${Date.now()}_${Math.random().toString(36).substr(2, 9)}`,
              userId: user.id,
              date: new Date().toISOString(),
              status: 'active'
            };

            // Immediately update balance locally for instant UI update
            const newBalance = user.balance - betData.amount;
            console.log(`💰 Updating balance immediately: ${user.balance} -> ${newBalance}`);
            updateUserBalance(newBalance);

            // Force multiple state updates to ensure re-render
            setUser(prevUser => prevUser ? { ...prevUser, balance: newBalance, lastUpdated: new Date().toISOString() } : null);
            setBalanceUpdateTrigger(prev => prev + 1);

            // Add to local bets for UI
            const updatedBets = [...userBets, newBet];
            saveUserBets(updatedBets);

<<<<<<< HEAD
            // Note: Transaction is already recorded in the backend when the bet is created
            // Reload transactions from backend to show the new bet transaction
=======
            // No need to call addTransaction for bets since backend already handles the transaction
            // and updates the balance automatically when creating the bet
            
            // Reload transactions from backend to get the new bet transaction
>>>>>>> a7c4f1cf
            try {
              await loadUserTransactionsFromBackend();
            } catch (error) {
              console.error('Error reloading transactions after bet:', error);
            }
<<<<<<< HEAD
            
=======

            // Note: Removed automatic balance verification since the backend bet creation
            // already updates the balance correctly, and we trust our local calculation

>>>>>>> a7c4f1cf
            return true;
          } else {
            throw new Error('Error al crear apuesta en el backend');
          }
        } catch (error) {
          console.error('Error creating bet in backend:', error);
          throw new Error('Error al comunicarse con el servidor');
        }
      } else {
        // Fallback to local storage if backend is not available
        console.warn('Backend betting not available, using local storage');
        
        // Crear la nueva apuesta
        const newBet: UserBet = {
          ...betData,
          id: `bet_${Date.now()}_${Math.random().toString(36).substr(2, 9)}`,
          userId: user.id,
          date: new Date().toISOString(),
          status: 'active'
        };

        // Descontar el monto del saldo
        const newBalance = user.balance - betData.amount;
        updateUserBalance(newBalance);

        // Agregar la apuesta al historial
        const updatedBets = [...userBets, newBet];
        saveUserBets(updatedBets);

        // Para el modo local, crear la transacción manualmente sin usar addTransaction
        // ya que addTransaction solo soporta 'deposit' y 'withdraw'
        const newTransaction: UserTransaction = {
          type: 'bet',
          amount: -betData.amount,
          description: `Apuesta: ${betData.matchName}`,
          id: Date.now(),
          userId: user.id,
          date: new Date().toISOString().split('T')[0]
        };
        const updatedTransactions = [...userTransactions, newTransaction];
        saveUserTransactions(updatedTransactions);

        return true;
      }
    } catch (error) {
      console.error('Error al realizar la apuesta:', error);
      return false;
    }
  };

  // ===== FUNCIONES DE MANEJO DE TRANSACCIONES =====
  
  // Guardar transacciones en localStorage
  const saveUserTransactions = (transactions: UserTransaction[]) => {
    if (user) {
      localStorage.setItem(`userTransactions_${user.id}`, JSON.stringify(transactions));
      setUserTransactions(transactions);
    }
  };

  // Obtener todas las transacciones del usuario
  const getUserTransactions = (): UserTransaction[] => {
    return userTransactions;
  };

  // Agregar una nueva transacción al backend
  const addTransaction = async (transactionData: Omit<UserTransaction, 'id' | 'userId' | 'date'>) => {
    if (!user || !FEATURES.USE_BACKEND_BETS) {
      // Fallback al comportamiento anterior si no hay backend
      const newTransaction: UserTransaction = {
        ...transactionData,
        id: Date.now(),
        userId: user?.id || '',
        date: new Date().toISOString().split('T')[0]
      };
      const updatedTransactions = [...userTransactions, newTransaction];
      saveUserTransactions(updatedTransactions);
      return;
    }

    try {
      // Para apuestas, no necesitamos registrar transacciones manualmente
      // ya que el backend las maneja automáticamente
      if (transactionData.type === 'bet' || transactionData.type === 'bet_placed' || 
          transactionData.type === 'bet_won' || transactionData.type === 'bet_lost') {
        console.log('Las transacciones de apuestas se manejan automáticamente en el backend');
        return;
      }

      // Determinar el endpoint según el tipo de transacción
      const endpoint = transactionData.type === 'deposit' ? 
        '/transactions/deposit' : 
        transactionData.type === 'withdraw' ? '/transactions/withdraw' : null;
      
      if (!endpoint) {
        console.error('Tipo de transacción no soportado:', transactionData.type);
        return;
      }

      const response = await apiClient.post(endpoint, {
        amount: Math.abs(transactionData.amount), // Siempre enviar positivo
        description: transactionData.description
      }) as any;

      if (response.success) {
        console.log('✅ Transacción guardada en backend:', response.data);
        
        // Actualizar el balance del usuario en el contexto
        if (response.data.balanceAfter !== undefined) {
          setUser(prev => prev ? { ...prev, balance: response.data.balanceAfter } : null);
        }
        
        // Recargar transacciones desde el backend
        await loadUserTransactionsFromBackend();
      } else {
        console.error('❌ Error guardando transacción:', response.error);
        throw new Error(response.error);
      }
    } catch (error) {
      console.error('❌ Error en addTransaction:', error);
      throw error;
    }
  };

  // Función para verificar si un email existe para recuperación
  const checkEmailForRecovery = async (email: string): Promise<boolean> => {
    try {
      const response = await apiClient.post<{ exists: boolean }>('/auth/check-email', { email });
      return response.success && response.data?.exists === true;
    } catch (error) {
      console.error('Error checking email for recovery:', error);
      return false;
    }
  };

  // Función para restablecer contraseña por email
  const resetPasswordByEmail = async (email: string, newPassword: string): Promise<boolean> => {
    try {
      // Validar la nueva contraseña
      const passwordError = validatePassword(newPassword);
      if (passwordError) {
        throw new Error(passwordError);
      }

      // Llamar al backend para restablecer la contraseña
      const response = await apiClient.post('/auth/reset-password', {
        email,
        newPassword
      });

      if (response.success) {
        // También actualizar en localStorage para compatibilidad con sistema actual
        const account = findAccountByEmail(email);
        if (account) {
          setCurrentAccounts(prev => 
            prev.map(acc => 
              acc.user.email === email 
                ? { ...acc, password: newPassword }
                : acc
            )
          );
          saveUserCredentials(account.user.id, newPassword);
        }
        return true;
      }
      return false;

    } catch (error) {
      console.error('Error resetting password:', error);
      throw error;
    }
  };

  // Función para obtener información de las cuentas predefinidas (sin contraseñas)
  const getPredefinedAccounts = () => {
    return PREDEFINED_ACCOUNTS.map(account => ({
      email: account.user.email,
      username: account.user.username,
      role: account.user.role
    }));
  };  return (
    <AuthContext.Provider
      value={{
        user,
        isAuthenticated: !!user,
        isLoading,
        isAdmin: user?.role === 'admin',
        canBet: !!user && user.role !== 'admin',
        balanceUpdateTrigger,
        isBackendAuthenticated: !!user && !sessionStorage.getItem('auth_fallback') && FEATURES.USE_BACKEND_AUTH,
        login,
        register,
        logout,
        updateUserBalance,
        syncUserBalance,
        updateUserProfile,
        validateCurrentPassword,
        validatePassword,
        updatePassword,
        checkEmailForRecovery,
        resetPasswordByEmail,
        getPredefinedAccounts,

        // Funciones de apuestas
        placeBet,
        getUserBets,
        loadUserBetsFromBackend,
        getTodayBetsCount,
        canPlaceBet,
        // Funciones de transacciones
        getUserTransactions,
        addTransaction,
        loadUserTransactionsFromBackend,
        // Funciones para manejo de estadísticas
        getUserStats,
        loadUserStatsFromBackend,
        error,
      }}
    >
      {children}
    </AuthContext.Provider>
  );
};<|MERGE_RESOLUTION|>--- conflicted
+++ resolved
@@ -52,7 +52,7 @@
 // Interfaz para las transacciones del usuario
 interface UserTransaction {
   id: number;
-  type: 'deposit' | 'withdraw' | 'bet' | 'bet_placed' | 'bet_won' | 'bet_lost' | 'win' | 'refund';
+  type: 'deposit' | 'withdraw' | 'bet' | 'win';
   amount: number;
   date: string;
   description: string;
@@ -1344,28 +1344,19 @@
             const updatedBets = [...userBets, newBet];
             saveUserBets(updatedBets);
 
-<<<<<<< HEAD
-            // Note: Transaction is already recorded in the backend when the bet is created
-            // Reload transactions from backend to show the new bet transaction
-=======
             // No need to call addTransaction for bets since backend already handles the transaction
             // and updates the balance automatically when creating the bet
             
             // Reload transactions from backend to get the new bet transaction
->>>>>>> a7c4f1cf
             try {
               await loadUserTransactionsFromBackend();
             } catch (error) {
               console.error('Error reloading transactions after bet:', error);
             }
-<<<<<<< HEAD
-            
-=======
 
             // Note: Removed automatic balance verification since the backend bet creation
             // already updates the balance correctly, and we trust our local calculation
 
->>>>>>> a7c4f1cf
             return true;
           } else {
             throw new Error('Error al crear apuesta en el backend');
@@ -1447,14 +1438,6 @@
     }
 
     try {
-      // Para apuestas, no necesitamos registrar transacciones manualmente
-      // ya que el backend las maneja automáticamente
-      if (transactionData.type === 'bet' || transactionData.type === 'bet_placed' || 
-          transactionData.type === 'bet_won' || transactionData.type === 'bet_lost') {
-        console.log('Las transacciones de apuestas se manejan automáticamente en el backend');
-        return;
-      }
-
       // Determinar el endpoint según el tipo de transacción
       const endpoint = transactionData.type === 'deposit' ? 
         '/transactions/deposit' : 
