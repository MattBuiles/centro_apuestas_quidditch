--- conflicted
+++ resolved
@@ -64,55 +64,6 @@
   const loadMatchesFromSimulation = async () => {
     setIsLoading(true);
     
-<<<<<<< HEAD
-    const timeState = virtualTimeManager.getState();
-    if (timeState.temporadaActiva) {
-      setSeason(timeState.temporadaActiva);
-      
-      // Get current date for filtering - use virtual time manager instead of real time
-      const today = virtualTimeManager.getFechaVirtualActual();
-      const startOfToday = new Date(today.getFullYear(), today.getMonth(), today.getDate());
-      
-      // Filter matches: only live, today, or the 5 closest upcoming matches
-      let bettableMatches = timeState.temporadaActiva.partidos
-        .filter(match => {
-          // Exclude finished matches
-          if (['finished', 'completed', 'ended'].includes(match.status)) {
-            return false;
-          }
-          
-          // Always include live matches
-          if (match.status === 'live') {
-            return true;
-          }
-          
-          // Include matches from today onwards
-          const matchDate = new Date(match.fecha);
-          return matchDate >= startOfToday;
-        });
-
-      // Sort upcoming matches by date to get the closest ones first
-      const upcomingMatches = bettableMatches
-        .filter(match => match.status !== 'live')
-        .sort((a, b) => {
-          const dateA = new Date(a.fecha);
-          const dateB = new Date(b.fecha);
-          return dateA.getTime() - dateB.getTime();
-        })
-        .slice(0, 5); // Limit to 5 closest upcoming matches
-
-      // Combine live matches with the 5 closest upcoming matches
-      const liveMatches = bettableMatches.filter(match => match.status === 'live');
-      bettableMatches = [...liveMatches, ...upcomingMatches];
-
-      // Transform matches to BettingMatch format
-      const formattedMatches = bettableMatches
-        .map((match: Match) => {
-          const homeTeam = timeState.temporadaActiva!.equipos.find(t => t.id === match.localId);
-          const awayTeam = timeState.temporadaActiva!.equipos.find(t => t.id === match.visitanteId);
-          
-          return {
-=======
     try {
       // First try to load from backend
       const response = await apiClient.get('/matches');
@@ -125,7 +76,6 @@
             return ['scheduled', 'live', 'upcoming'].includes(match.status);
           })
           .map((match: BackendMatch) => ({
->>>>>>> 79e60fb0
             id: match.id,
             name: `${match.homeTeamName || match.home_team_name} vs ${match.awayTeamName || match.away_team_name}`,
             date: new Date(match.date).toLocaleDateString('es-ES', {
@@ -137,18 +87,6 @@
             homeTeam: match.homeTeamName || match.home_team_name,
             awayTeam: match.awayTeamName || match.away_team_name,
             status: match.status === 'live' ? 'live' : 'upcoming'
-<<<<<<< HEAD
-          } as BettingMatch;
-        });
-      
-      setMatches(formattedMatches);
-    } else {      // Fallback to mock data
-      const mockAsBettingMatches: BettingMatch[] = mockMatchesForBetting.map(mock => ({
-        ...mock,
-        status: 'upcoming' as const
-      }));
-      setMatches(mockAsBettingMatches);
-=======
           } as BettingMatch));
         
         setMatches(bettableMatches);
@@ -160,7 +98,6 @@
     } catch (error) {
       console.error('Error loading matches for betting:', error);
       setMatches([]);
->>>>>>> 79e60fb0
     }
     
     setIsLoading(false);
