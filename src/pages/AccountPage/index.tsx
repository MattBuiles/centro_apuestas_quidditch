import { useState, useEffect } from 'react';
import { Link, Routes, Route, Outlet, Navigate } from 'react-router-dom';
import { useAuth } from '@/context/AuthContext';
import Button from '@/components/common/Button';
import Card from '@/components/common/Card';
import userLogoSrc from '@/assets/User_Logo.png';
import user2LogoSrc from '@/assets/User2_Logo.png';
import { teamLogos } from '@/assets/teamLogos';
import AdminDashboardNew from '@/components/admin/AdminDashboardNew';
import AdminBetsHistory from '@/components/admin/AdminBetsHistory';
import AdminAdvancedStatistics from '@/components/admin/AdminAdvancedStatistics';
import AdminUsersManagement from '@/components/admin/AdminUsersManagement';
import styles from './AccountPage.module.css';

// Icons (you can replace these with actual icon components)
const UserIcon = () => <span className={styles.icon}>👤</span>;
const WalletIcon = () => <span className={styles.icon}>💰</span>;
const BetIcon = () => <span className={styles.icon}>🎯</span>;
const HistoryIcon = () => <span className={styles.icon}>📊</span>;
const TrophyIcon = () => <span className={styles.icon}>🏆</span>;

// Define sub-components for each account section
const ProfileSection = () => {
    const { user, updateUserProfile, validatePassword, updatePassword, getUserStats, loadUserStatsFromBackend } = useAuth();
    const [isEditing, setIsEditing] = useState(false);
    const [isChangingAvatar, setIsChangingAvatar] = useState(false);
    const [isChangingPassword, setIsChangingPassword] = useState(false);
    const [isLoadingStats, setIsLoadingStats] = useState(false);
    const [formData, setFormData] = useState({
        username: user?.username || '',
        email: user?.email || ''
    });
    const [passwordData, setPasswordData] = useState({
        currentPassword: '',
        newPassword: '',
        confirmPassword: ''
    });// Available avatar options
    const avatarOptions = [
        { id: 'wizard1', src: userLogoSrc, name: 'Mago Clásico' },
        { id: 'wizard2', src: user2LogoSrc, name: 'Mago Moderno' },
        { id: 'gryffindor', src: '/src/assets/Gryffindor_Logo.png', name: 'Gryffindor' },
        { id: 'slytherin', src: '/src/assets/Slytherin_Logo.png', name: 'Slytherin' },
        { id: 'ravenclaw', src: '/src/assets/Ravenclaw_Logo.png', name: 'Ravenclaw' },
        { id: 'hufflepuff', src: '/src/assets/Hufflepuff_Logo.png', name: 'Hufflepuff' },
        { id: 'cannons', src: '/src/assets/Chudley Cannons_Logo.png', name: 'Chudley Cannons' },
        { id: 'harpies', src: '/src/assets/Holyhead Harpies_Logo.png', name: 'Holyhead Harpies' },
    ];    // Update form data when user changes (important for real-time sync)
    useEffect(() => {
        if (user) {
            setFormData(prev => ({
                ...prev,
                username: user.username,
                email: user.email
            }));
        }
    }, [user]);

    // Cargar estadísticas del usuario cuando se monta el componente
    useEffect(() => {
        const loadStats = async () => {
            setIsLoadingStats(true);
            try {
                await loadUserStatsFromBackend();
            } catch (error) {
                console.error('Error loading user stats:', error);
            } finally {
                setIsLoadingStats(false);
            }
        };
        
        loadStats();
    }, []); // Solo ejecutar una vez al montar el componente

    // Obtener estadísticas actuales del contexto
    const userStats = getUserStats();

    const handleAvatarChange = async (avatarSrc: string) => {
        try {
            await updateUserProfile({ avatar: avatarSrc });
            setIsChangingAvatar(false);
        } catch (error) {
            console.error('Error updating avatar:', error);
            // Avatar changes are local only, so they shouldn't fail normally
            setIsChangingAvatar(false);
        }
    };    const handleSave = async (e: React.FormEvent) => {
        e.preventDefault();
        
        if (!formData.username || !formData.email) {
            alert('Por favor complete todos los campos');
            return;
        }
        
        try {
            // Update user profile in context (this will update the sidebar automatically and call backend)
            await updateUserProfile({
                username: formData.username,
                email: formData.email
            });
            
            // Exit edit mode
            setIsEditing(false);
            
            // Show success message
            alert('Perfil actualizado exitosamente');
        } catch (error) {
            console.error('Error updating profile:', error);
            
            // Show error message based on the error
            if (error instanceof Error) {
                if (error.message.includes('Username already exists')) {
                    alert('Error: El nombre de usuario ya está en uso. Por favor elige otro.');
                } else if (error.message.includes('Email already exists')) {
                    alert('Error: El correo electrónico ya está en uso. Por favor usa otro.');
                } else {
                    alert('Error al actualizar el perfil: ' + error.message);
                }
            } else {
                alert('Error al actualizar el perfil. Por favor intenta de nuevo.');
            }
        }
    };const handleCancel = () => {
        // Reset form data to current user data
        if (user) {
            setFormData({
                username: user.username,
                email: user.email
            });
        }
        setIsEditing(false);
    };    const handlePasswordChange = async (e: React.FormEvent) => {
        e.preventDefault();
        
        if (!passwordData.currentPassword || !passwordData.newPassword || !passwordData.confirmPassword) {
            alert('Por favor complete todos los campos');
            return;
        }
        // Solo validar que las contraseñas coincidan en el frontend
        if (passwordData.newPassword !== passwordData.confirmPassword) {
            alert('Las contraseñas no coinciden. Incluso la magia requiere precisión. ✨');
            return;
        }

        // Validar contraseña usando la función del contexto
        const passwordError = validatePassword(passwordData.newPassword);
        if (passwordError) {
            alert(`${passwordError} 🔮`);
            return;
        }

        try {
            // Actualizar contraseña usando la función del contexto
            await updatePassword(passwordData.currentPassword, passwordData.newPassword);
        } catch (error) {
            if (error instanceof Error) {
                alert(`Error al cambiar contraseña: ${error.message} 🔮`);
                return;
            }
        }

        console.log('Password updated successfully:', {
            userId: user?.id,
            timestamp: new Date().toISOString()
        });

        // Reset form
        setPasswordData({
            currentPassword: '',
            newPassword: '',
            confirmPassword: ''
        });
        setIsChangingPassword(false);
        
        // Mostrar mensaje de éxito
        alert('✨ ¡Tu nueva contraseña ha sido encantada por el mismísimo Dumbledore! Tu cuenta está ahora más segura que la bóveda de Gringotts. 🏛️');
    };

    const handlePasswordCancel = () => {
        setPasswordData({
            currentPassword: '',
            newPassword: '',
            confirmPassword: ''
        });
        setIsChangingPassword(false);
    };

    return (
        <div className={styles.sectionContent}>
            <h2 className={styles.sectionTitle}>
                <UserIcon />
                Mi Perfil Mágico
            </h2>

            <div className={styles.contentGrid}>
                {/* Avatar Section */}
                <Card className={styles.card}>
                    <h3 className={styles.cardTitle}>
                        📸 Foto de Perfil
                    </h3>
                    <div className={styles.avatarSection}>
                        <div className={styles.currentAvatar}>
                            <img 
                                src={user?.avatar || userLogoSrc} 
                                alt="Avatar actual"
                                className={styles.avatarPreview}
                            />
                            <p className={styles.avatarLabel}>Avatar Actual</p>
                        </div>
                        
                        {!isChangingAvatar ? (
                            <div className={styles.buttonContainer}>
                                <Button 
                                    variant="primary" 
                                    onClick={() => setIsChangingAvatar(true)}
                                    fullWidth
                                >
                                    🎭 Cambiar Avatar
                                </Button>
                            </div>
                        ) : (
                            <div className={styles.avatarSelector}>
                                <h4 className={styles.selectorTitle}>Elige tu nuevo avatar:</h4>
                                <div className={styles.avatarGrid}>
                                    {avatarOptions.map((avatar) => (
                                        <div 
                                            key={avatar.id}
                                            className={styles.avatarOption}
                                            onClick={() => handleAvatarChange(avatar.src)}
                                        >
                                            <img 
                                                src={avatar.src} 
                                                alt={avatar.name}
                                                className={styles.avatarThumbnail}
                                            />
                                            <span className={styles.avatarName}>{avatar.name}</span>
                                        </div>
                                    ))}
                                </div>
                                <div className={styles.buttonGroup}>
                                    <Button 
                                        variant="outline" 
                                        onClick={() => setIsChangingAvatar(false)}
                                    >
                                        ❌ Cancelar
                                    </Button>
                                </div>
                            </div>
                        )}
                    </div>
                </Card>

                <Card className={styles.card}>
                    <h3 className={styles.cardTitle}>Información Personal</h3>
                    {user && (
                        <form onSubmit={handleSave} className={styles.form}>
                            <div className={styles.formGroup}>
                                <label className={styles.formLabel}>Nombre de Usuario:</label>                                <input 
                                    type="text" 
                                    className={`${styles.formInput} ${!isEditing ? styles.disabled : ''}`}
                                    value={formData.username}
                                    onChange={(e) => setFormData({...formData, username: e.target.value})}
                                    readOnly={!isEditing}
                                />
                            </div>
                            <div className={styles.formGroup}>
                                <label className={styles.formLabel}>Correo Electrónico:</label>                                <input 
                                    type="email" 
                                    className={`${styles.formInput} ${!isEditing ? styles.disabled : ''}`}
                                    value={formData.email}
                                    onChange={(e) => setFormData({...formData, email: e.target.value})}
                                    readOnly={!isEditing}
                                />
                            </div>                            {isEditing && (
                                <div className={styles.buttonGroup}>
                                    <Button type="submit" variant="primary">
                                        💾 Guardar Cambios
                                    </Button>
                                    <Button type="button" variant="outline" onClick={handleCancel}>
                                        ❌ Cancelar
                                    </Button>
                                </div>
                            )}
                        </form>
                    )}                    {!isEditing && (
                        <div className={styles.buttonContainer}>
                            <Button 
                                variant="primary" 
                                onClick={() => setIsEditing(true)}
                                fullWidth
                            >
                                ✏️ Editar Perfil
                            </Button>
                        </div>                    )}
                </Card>                {/* Nueva tarjeta para cambio de contraseña - Solo para usuarios regulares */}
                {user?.role !== 'admin' && (
                    <Card className={styles.card}>
                        <h3 className={styles.cardTitle}>🔐 Seguridad Mágica</h3>
                        {!isChangingPassword ? (
                            <div className={styles.passwordInfo}>
                                <p className={styles.passwordDescription}>
                                    Mantén tu cuenta segura con una contraseña fuerte que ni siquiera Voldemort pueda descifrar.
                                </p>
                                <div className={styles.buttonContainer}>
                                    <Button 
                                        variant="primary" 
                                        onClick={() => setIsChangingPassword(true)}
                                        fullWidth
                                    >
                                        🪄 Cambiar Contraseña
                                    </Button>
                                </div>
                            </div>
                        ) : (
                            <form onSubmit={handlePasswordChange} className={styles.form}>
                                <div className={styles.formGroup}>
                                    <label className={styles.formLabel}>🔒 Contraseña Actual:</label>
                                    <input 
                                        type="password" 
                                        placeholder="Tu contraseña actual"
                                        className={styles.formInput}
                                        value={passwordData.currentPassword}
                                        onChange={(e) => setPasswordData({...passwordData, currentPassword: e.target.value})}
                                        required
                                    />
                                    <small className={styles.formHelp}>
                                        Ingresa tu contraseña actual para verificar tu identidad
                                    </small>
                                </div>
                                <div className={styles.formGroup}>
                                    <label className={styles.formLabel}>🔮 Nueva Contraseña:</label>                                    <input 
                                        type="password" 
                                        placeholder="Tu nueva contraseña mágica"
                                        className={styles.formInput}
                                        value={passwordData.newPassword}
                                        onChange={(e) => setPasswordData({...passwordData, newPassword: e.target.value})}
                                        minLength={8}
                                        required
                                    />
                                    <small className={styles.formHelp}>
                                        Mínimo 8 caracteres con número y letra mayúscula para una protección mágica adecuada
                                    </small>
                                </div>
                                <div className={styles.formGroup}>
                                    <label className={styles.formLabel}>🔐 Confirmar Nueva Contraseña:</label>
                                    <input 
                                        type="password" 
                                        placeholder="Repite tu nueva contraseña"
                                        className={styles.formInput}
                                        value={passwordData.confirmPassword}
                                        onChange={(e) => setPasswordData({...passwordData, confirmPassword: e.target.value})}
                                        minLength={8}
                                        required
                                    />
                                    <small className={styles.formHelp}>
                                        Debe coincidir exactamente con la nueva contraseña
                                    </small>
                                </div>
                                <div className={styles.buttonGroup}>
                                    <Button type="submit" variant="primary">
                                        ✨ Actualizar Contraseña
                                    </Button>
                                    <Button type="button" variant="outline" onClick={handlePasswordCancel}>
                                        ❌ Cancelar
                                    </Button>
                                </div>
                            </form>
                        )}
                    </Card>
                )}<Card className={`${styles.card} ${styles.statsCard}`}>
                    <h3 className={`${styles.cardTitle} ${styles.titleWithIcon}`}>
                        <TrophyIcon />
                        Estadísticas del Mago
                    </h3>
                    {isLoadingStats ? (
                        <div className={styles.loadingStats}>
                            <p>🔮 Consultando el oráculo mágico...</p>
                        </div>
                    ) : (
                        <div className={styles.statsGrid}>
                            <div className={`${styles.statCard} ${styles.yellow}`}>
                                <div className={styles.statValue}>{userStats.totalBets}</div>
                                <div className={styles.statLabel}>Apuestas Totales</div>
                            </div>
                            <div className={`${styles.statCard} ${styles.green}`}>
                                <div className={styles.statValue}>{userStats.winRate}%</div>
                                <div className={styles.statLabel}>Tasa de Éxito</div>
                            </div>
                            <div className={`${styles.statCard} ${styles.purple}`}>
                                <div className={styles.statValue}>{userStats.totalWinnings}</div>
                                <div className={styles.statLabel}>Galeones Ganados</div>
                            </div>                        <div className={`${styles.statCard} ${styles.blue}`}>
                                <div className={styles.teamFavoriteIcon}>
                                    <img 
                                        src={teamLogos[userStats.favoriteTeam]} 
                                        alt={userStats.favoriteTeam}
                                        className={styles.teamLogo}
                                    />
                                </div>
                                <div className={styles.statLabel}>Equipo Favorito</div>
                            </div>
                        </div>
                    )}
                </Card>
            </div>
        </div>
    );
};

const WalletSection = () => {
    const { user, getUserTransactions, addTransaction, loadUserTransactionsFromBackend } = useAuth();
    const [showDepositModal, setShowDepositModal] = useState(false);
    const [showWithdrawModal, setShowWithdrawModal] = useState(false);
    const [depositAmount, setDepositAmount] = useState('');
    const [withdrawAmount, setWithdrawAmount] = useState('');
    const [isProcessing, setIsProcessing] = useState(false);
    const [showNotification, setShowNotification] = useState(false);
    const [notificationMessage, setNotificationMessage] = useState('');
    const [balanceUpdated, setBalanceUpdated] = useState(false);

    // Cargar transacciones del backend cuando se monta el componente
    useEffect(() => {
        const loadTransactions = async () => {
            try {
                await loadUserTransactionsFromBackend();
            } catch (error) {
                console.error('Error loading user transactions:', error);
            }
        };
        
        loadTransactions();
    }, []); // Solo ejecutar una vez al montar el componente

    // Obtener transacciones del contexto, ordenadas por fecha descendente (más recientes arriba)
    const transactions = getUserTransactions().sort((a, b) => {
        const dateA = new Date(a.date).getTime();
        const dateB = new Date(b.date).getTime();
        
        // Si las fechas son diferentes, ordenar por fecha descendente
        if (dateA !== dateB) {
            return dateB - dateA;
        }
        
        // Si las fechas son iguales, ordenar por ID descendente (números)
        return b.id - a.id;    });

    const showSuccessNotification = (message: string) => {
        setNotificationMessage(message);
        setShowNotification(true);
        setBalanceUpdated(true);
        setTimeout(() => setShowNotification(false), 4000);
        setTimeout(() => setBalanceUpdated(false), 600);
    };

    const handleDeposit = async () => {
        if (depositAmount && Number(depositAmount) > 0) {
            setIsProcessing(true);
            
            try {
                const amount = Number(depositAmount);
                
                // Hacer la transacción a través del backend
                await addTransaction({
                    type: 'deposit',
                    amount: amount,
                    description: `Depósito de ${amount} galeones`
                });
                
                setShowDepositModal(false);
                setDepositAmount('');
                
                // Mostrar notificación de éxito
                showSuccessNotification(`✨ ¡Depósito exitoso! +${amount} galeones añadidos a tu bóveda`);
            } catch (error) {
                console.error('Error en depósito:', error);
                alert('❌ Error al procesar el depósito. Inténtalo nuevamente.');
            } finally {
                setIsProcessing(false);
            }
        }
    };

    const handleWithdraw = async () => {
        if (withdrawAmount && Number(withdrawAmount) > 0) {
            const amount = Number(withdrawAmount);
            
            // Verificar que hay suficiente saldo
            if (amount > (user?.balance || 0)) {
                alert('🚫 ¡No tienes suficientes galeones para este retiro!');
                return;
            }
            
            setIsProcessing(true);
            
            try {
                // Hacer la transacción a través del backend
                await addTransaction({
                    type: 'withdraw',
                    amount: -amount, // Negativo para retiros
                    description: `Retiro de ${amount} galeones a Gringotts`
                });
                
                setShowWithdrawModal(false);
                setWithdrawAmount('');
                
                // Mostrar notificación de éxito
                showSuccessNotification(`🏦 ¡Retiro exitoso! ${amount} galeones transferidos a Gringotts`);
            } catch (error) {
                console.error('Error en retiro:', error);
                alert('❌ Error al procesar el retiro. Inténtalo nuevamente.');
            } finally {
                setIsProcessing(false);
            }
        }
    };

    return (
        <div className={styles.sectionContent}>
            <h2 className={styles.sectionTitle}>
                <WalletIcon />
                Mi Bóveda de Gringotts
            </h2>            {user && (
                <div className={`${styles.walletBalance} ${balanceUpdated ? styles.balanceUpdate : ''}`}>
                    <div className={styles.balanceLabel}>💰 Saldo Actual</div>
                    <div className={styles.balanceValue}>{user.balance}</div>
                    <div className={styles.balanceCurrency}>Galeones Mágicos</div>
                </div>
            )}<div className={styles.actionButtons}>
                <button 
                    className={`${styles.actionButton} ${styles.primary}`}
                    onClick={() => setShowDepositModal(true)}
                    disabled={isProcessing}
                >
                    <span>💳</span>
                    <span>Depositar Galeones</span>
                </button>
                <button 
                    className={styles.actionButton}
                    onClick={() => setShowWithdrawModal(true)}
                    disabled={isProcessing}
                >
                    <span>🏦</span>
                    <span>Retirar Galeones</span>
                </button>
            </div><Card className={styles.card}>
                <h3 className={`${styles.cardTitle} ${styles.titleWithIcon}`}>
                    <HistoryIcon />
                    Historial de Transacciones
                </h3>
                <div className={styles.transactionList}>
                    {transactions.map((transaction) => (
                        <div 
                            key={transaction.id}
                            className={`${styles.transactionItem} ${styles[transaction.type]}`}
                        >
                            <div className={styles.transactionInfo}>
                                <p className={styles.transactionDescription}>{transaction.description}</p>
                                <p className={styles.transactionDate}>{transaction.date}</p>
                            </div>
                            <div className={`${styles.transactionAmount} ${
                                transaction.amount > 0 ? styles.positive : styles.negative
                            }`}>
                                {transaction.amount > 0 ? '+' : ''}{transaction.amount} G
                            </div>
                        </div>
                    ))}
                </div>
            </Card>            {showDepositModal && (
                <div className={styles.modal}>
                    <Card className={styles.modalContent}>
                        <h3 className={styles.modalTitle}>💰 Depositar Galeones</h3>
                        <div className={styles.modalBody}>
                            <div className={styles.formGroup}>
                                <label className={styles.formLabel}>Cantidad a depositar:</label>
                                <input
                                    type="number"
                                    value={depositAmount}
                                    onChange={(e) => setDepositAmount(e.target.value)}
                                    className={styles.formInput}
                                    placeholder="Ej: 500"
                                    min="1"
                                    disabled={isProcessing}
                                />
                                <small className={styles.formHelp}>
                                    💡 Los galeones se añadirán instantáneamente a tu bóveda
                                </small>
                            </div>
                            <div className={styles.modalButtons}>
                                <Button 
                                    onClick={handleDeposit} 
                                    fullWidth
                                    isLoading={isProcessing}
                                    disabled={!depositAmount || Number(depositAmount) <= 0}
                                >
                                    {isProcessing ? (
                                        <>
                                            <span className={styles.processingSpinner}></span>
                                            Procesando...
                                        </>
                                    ) : 'Depositar'}
                                </Button>
                                <Button 
                                    variant="outline" 
                                    onClick={() => setShowDepositModal(false)}
                                    fullWidth
                                    disabled={isProcessing}
                                >
                                    Cancelar
                                </Button>
                            </div>
                        </div>
                    </Card>
                </div>
            )}{showWithdrawModal && (
                <div className={styles.modal}>
                    <Card className={styles.modalContent}>
                        <h3 className={styles.modalTitle}>🏦 Retirar Galeones</h3>
                        <div className={styles.modalBody}>
                            <div className={styles.currentBalance}>
                                <p>💰 Saldo disponible: <strong>{user?.balance || 0} G</strong></p>
                            </div>
                            <div className={styles.formGroup}>
                                <label className={styles.formLabel}>Cantidad a retirar:</label>
                                <input
                                    type="number"
                                    value={withdrawAmount}
                                    onChange={(e) => setWithdrawAmount(e.target.value)}
                                    className={styles.formInput}
                                    placeholder="Ej: 200"
                                    min="1"
                                    max={user?.balance || 0}
                                    disabled={isProcessing}
                                />
                                <small className={styles.formHelp}>
                                    🏛️ Los galeones se transferirán a tu cuenta de Gringotts
                                </small>
                            </div>
                            <div className={styles.modalButtons}>
                                <Button 
                                    onClick={handleWithdraw} 
                                    fullWidth
                                    isLoading={isProcessing}
                                    disabled={!withdrawAmount || Number(withdrawAmount) <= 0 || Number(withdrawAmount) > (user?.balance || 0)}
                                >
                                    {isProcessing ? (
                                        <>
                                            <span className={styles.processingSpinner}></span>
                                            Procesando...
                                        </>
                                    ) : 'Retirar'}
                                </Button>
                                <Button 
                                    variant="outline" 
                                    onClick={() => setShowWithdrawModal(false)}
                                    fullWidth
                                    disabled={isProcessing}
                                >
                                    Cancelar
                                </Button>
                            </div>
                        </div>
                    </Card>
                </div>
            )}

            {/* Notificación de éxito */}
            {showNotification && (
                <div className={styles.successNotification}>
                    <p>{notificationMessage}</p>
                </div>
            )}
        </div>
    );
};

const BetsSection = () => {
    const { getUserBets, loadUserBetsFromBackend } = useAuth();
    const [activeTab, setActiveTab] = useState<'active' | 'history'>('active');
    const [isLoading, setIsLoading] = useState(false);
    
    // Cargar apuestas del backend cuando se monta el componente
    useEffect(() => {
        const loadBets = async () => {
            setIsLoading(true);
            try {
                await loadUserBetsFromBackend();
            } catch (error) {
                console.error('Error loading user bets:', error);
            } finally {
                setIsLoading(false);
            }
        };
        
        loadBets();
    }, []); // Solo ejecutar una vez al montar el componente
    
    // Función para formatear la fecha virtual
    const formatVirtualDate = (dateString: string) => {
        try {
            const date = new Date(dateString);
            return date.toLocaleDateString('es-ES', {
                year: 'numeric',
                month: 'short',
                day: 'numeric'
            });
        } catch {
            return 'Fecha inválida';
        }
    };
    
    // Get user bets from AuthContext
    const allUserBets = getUserBets();
    
    // Separate active and historical bets
    const activeBets = allUserBets.filter(bet => bet.status === 'active');
    const betHistory = allUserBets.filter(bet => bet.status !== 'active');

    return (
        <div className={styles.sectionContent}>
            <h2 className={styles.sectionTitle}>
                <BetIcon />
                Mis Profecías de Quidditch
            </h2>

            <div className={styles.betTabs}>
                <button
                    className={`${styles.betTab} ${activeTab === 'active' ? styles.active : ''}`}
                    onClick={() => setActiveTab('active')}
                >
                    Apuestas Activas ({activeBets.length})
                </button>
                <button
                    className={`${styles.betTab} ${activeTab === 'history' ? styles.active : ''}`}
                    onClick={() => setActiveTab('history')}
                >
                    Historial ({betHistory.length})
                </button>
            </div>            {activeTab === 'active' && (
                <div className={styles.betsContainer}>
                    {isLoading ? (
                        <div className={styles.loadingContainer}>
                            <p>⚡ Consultando las profecías mágicas...</p>
                        </div>
                    ) : activeBets.length > 0 ? (                        activeBets.map((bet) => (
                            <div key={bet.id} className={`${styles.betCard} ${styles.active}`}>
                                <div className={styles.betHeader}>
                                    <h3 className={styles.betMatch}>{bet.matchName}</h3>
                                    <span className={`${styles.betStatus} ${styles.active}`}>
                                        Activa
                                    </span>
                                </div>
                                <div className={styles.betDetails}>
                                    <div className={styles.betDetail}>
                                        <p className={styles.betDetailLabel}>Fecha de Apuesta (Tiempo Virtual)</p>
                                        <p className={styles.betDetailValue}>{formatVirtualDate(bet.date)}</p>
                                    </div>
                                    <div className={styles.betDetail}>
                                        <p className={styles.betDetailLabel}>Tipo de Apuesta</p>
                                        <p className={styles.betDetailValue}>
                                            {bet.options.length === 1 ? 'Simple' : `Combinada (${bet.options.length})`}
                                        </p>
                                    </div>
                                    <div className={styles.betDetail}>
                                        <p className={styles.betDetailLabel}>Apuesta</p>
                                        <p className={styles.betDetailValue}>{bet.amount} G (x{bet.combinedOdds.toFixed(2)})</p>
                                    </div>
                                </div>
                                <div className={styles.potentialWin}>
                                    <p className={styles.potentialWinText}>
                                        💰 Ganancia potencial
                                    </p>
                                    <p className={styles.potentialWinAmount}>{bet.potentialWin.toFixed(2)} Galeones</p>
                                </div>
                                {/* Show bet options details */}
                                <div className={styles.betOptionsDetails}>
                                    <h4 className={styles.betOptionsTitle}>Detalles de las Apuestas:</h4>
                                    {bet.options.map((option) => (
                                        <div key={option.id} className={styles.betOptionItem}>
                                            <span className={styles.betOptionText}>{option.description}</span>
                                            <span className={styles.betOptionOdds}>x{option.odds}</span>
                                        </div>
                                    ))}
                                </div>
                            </div>
                        ))
                    ) : (
                        <div className={styles.emptyState}>
                            <div className={styles.emptyStateIcon}>🎯</div>
                            <div className={styles.emptyStateTitle}>No tienes apuestas activas</div>
                            <p className={styles.emptyStateDescription}>
                                No tienes apuestas activas en este momento
                            </p>
                            <Link to="/betting">
                                <Button className="mt-4">Hacer una Apuesta</Button>
                            </Link>
                        </div>
                    )}
                </div>
            )}            {activeTab === 'history' && (
                <div className={styles.betsContainer}>
                    {isLoading ? (
                        <div className={styles.loadingContainer}>
                            <p>⚡ Consultando el historial de profecías...</p>
                        </div>
                    ) : betHistory.length > 0 ? (
                        betHistory.map((bet) => (
                            <div key={bet.id} className={`${styles.betCard} ${styles[bet.status]}`}>
                                <div className={styles.betHeader}>
                                    <h3 className={styles.betMatch}>{bet.matchName}</h3>
                                    <span className={`${styles.betStatus} ${styles[bet.status]}`}>
                                        {bet.status === 'won' ? '🎉 Ganada' : bet.status === 'lost' ? '😞 Perdida' : 'Pendiente'}
                                    </span>
                                </div>
                                <div className={styles.betDetails}>
                                    <div className={styles.betDetail}>
                                        <p className={styles.betDetailLabel}>Fecha (Tiempo Virtual)</p>
                                        <p className={styles.betDetailValue}>{formatVirtualDate(bet.date)}</p>
                                    </div>
                                    <div className={styles.betDetail}>
                                        <p className={styles.betDetailLabel}>Tipo de Apuesta</p>
                                        <p className={styles.betDetailValue}>
                                            {bet.options.length === 1 ? 'Simple' : `Combinada (${bet.options.length})`}
                                        </p>
                                    </div>
                                    <div className={styles.betDetail}>
                                        <p className={styles.betDetailLabel}>Apuesta</p>
                                        <p className={styles.betDetailValue}>{bet.amount} G (x{bet.combinedOdds.toFixed(2)})</p>
                                    </div>
                                    <div className={styles.betDetail}>
                                        <p className={styles.betDetailLabel}>Resultado</p>
                                        <p className={`${styles.betDetailValue} ${
                                            bet.status === 'won' ? styles.winResult : styles.lossResult
                                        }`}>
                                            {bet.status === 'won' ? `+${bet.potentialWin.toFixed(2)} G` : '0 G'}
                                        </p>
                                    </div>
                                </div>
                                {/* Show bet options details */}
                                <div className={styles.betOptionsDetails}>
                                    <h4 className={styles.betOptionsTitle}>Detalles de las Apuestas:</h4>
                                    {bet.options.map((option) => (
                                        <div key={option.id} className={styles.betOptionItem}>
                                            <span className={styles.betOptionText}>{option.description}</span>
                                            <span className={styles.betOptionOdds}>x{option.odds}</span>
                                        </div>
                                    ))}
                                </div>
                            </div>
                        ))
                    ) : (
                        <div className={styles.emptyState}>
                            <div className={styles.emptyStateIcon}>📊</div>
                            <div className={styles.emptyStateTitle}>No tienes historial de apuestas</div>
                            <p className={styles.emptyStateDescription}>
                                Cuando realices apuestas, aparecerán aquí una vez finalizadas
                            </p>
                        </div>
                    )}
                </div>
            )}
        </div>
    );
};

<<<<<<< HEAD

=======
>>>>>>> 79e60fb0
const AccountPage = () => {
  const { user, logout } = useAuth();

  if (!user) {
    return (
      <div className={styles.accountPageContainer}>
        <div className={styles.accountLayout}>
          <Card className={styles.emptyState}>
            <div className={styles.emptyStateIcon}>🪄</div>
            <h2 className={styles.emptyStateTitle}>Acceso Restringido</h2>
            <p className={styles.emptyStateDescription}>
              Por favor, inicia sesión para acceder a tu cuenta mágica.
            </p>
            <Link to="/login">
              <Button fullWidth>Iniciar Sesión</Button>
            </Link>
          </Card>
        </div>
      </div>
    );
  }

  // If user is admin, show admin interface
  if (user.role === 'admin') {
    return <AdminAccountPage user={user} logout={logout} />;
  }

  // Regular user interface
  return <RegularAccountPage user={user} logout={logout} />;
};

// Admin Account Interface
const AdminAccountPage = ({ user, logout }: { user: any; logout: () => void }) => {
  const [showLogoutModal, setShowLogoutModal] = useState(false);

  const handleLogoutClick = () => {
    setShowLogoutModal(true);
  };

  const handleConfirmLogout = () => {
    setShowLogoutModal(false);
    logout();
  };

  const handleCancelLogout = () => {
    setShowLogoutModal(false);
  };
    const getActiveTab = () => {
    const path = location.pathname;
    if (path === '/account/bets-history') return 'bets-history';
    if (path === '/account/bets-statistics') return 'bets-statistics';
    if (path === '/account/users-management') return 'users-management';
    if (path === '/account' || path === '/account/') return 'dashboard';
    return 'dashboard';
  };
  
  const activeTab = getActiveTab();
  const adminNavItems = [
    { 
      path: '/account', 
      label: 'Panel General', 
      icon: <span className={styles.icon}>🏰</span>, 
      tab: 'dashboard' 
    },
    { 
      path: '/account/bets-history', 
      label: 'Historial de Apuestas', 
      icon: <span className={styles.icon}>📊</span>, 
      tab: 'bets-history' 
    },
    { 
      path: '/account/bets-statistics', 
      label: 'Estadísticas Avanzadas', 
      icon: <span className={styles.icon}>📈</span>, 
      tab: 'bets-statistics' 
    },
    { 
      path: '/account/users-management', 
      label: 'Gestión de Usuarios', 
      icon: <span className={styles.icon}>👥</span>, 
      tab: 'users-management' 
    }
  ];

  return (
    <div className={styles.accountPageContainer}>
      <div className={styles.accountLayout}>
        {/* Admin Sidebar */}
        <aside className={styles.sidebar}>
          <div className={styles.userProfile}>            <div className={styles.userAvatar}>
              <img src={user.avatar || userLogoSrc} alt="Administrator" />
            </div>
            <h3 className={styles.userName}>👑 {user.username}</h3>
            <p className={styles.userEmail}>{user.email}</p>            <div className={styles.adminBadge}>
              🛡️ Administrador
            </div>
            <Button 
              variant="outline" 
              size="sm" 
              onClick={handleLogoutClick} 
              fullWidth
              className="border-red-300 text-red-600 hover:bg-red-50"
            >
              Cerrar Sesión
            </Button>
          </div>

          <nav className={styles.accountNav}>
            {adminNavItems.map((item) => (
              <Link
                key={item.path}
                to={item.path}
                className={`${styles.navItem} ${
                  activeTab === item.tab ? styles.active : ''
                }`}
              >
                {item.icon}
                {item.label}
              </Link>
            ))}
          </nav>
        </aside>

        {/* Admin Main Content */}
        <main className={styles.mainContent}>          <Routes>
            <Route index element={<AdminDashboardNew />} />
            <Route path="bets-history" element={<AdminBetsHistory />} />
            <Route path="bets-statistics" element={<AdminAdvancedStatistics />} />
            <Route path="users-management" element={<AdminUsersManagement />} />            <Route path="*" element={<Navigate to="/account" replace />} />
          </Routes>
          <Outlet />
        </main>
      </div>

      {/* Logout Confirmation Modal */}
      {showLogoutModal && (
        <div className={styles.modal}>
          <div className={styles.modalContent}>
            <h3 className={styles.modalTitle}>
              🚪 ¿Seguro que quieres cerrar sesión?
            </h3>
            <div className={styles.modalButtons}>
              <Button
                variant="outline"
                onClick={handleCancelLogout}
                size="sm"
              >
                Cancelar
              </Button>
              <Button
                variant="primary"
                onClick={handleConfirmLogout}
                size="sm"
                className="bg-red-600 hover:bg-red-700"
              >
                Aceptar
              </Button>
            </div>
          </div>
        </div>
      )}
    </div>
  );
};

// Regular User Account Interface
const RegularAccountPage = ({ user, logout }: { user: any; logout: () => void }) => {
  const [showLogoutModal, setShowLogoutModal] = useState(false);

  const handleLogoutClick = () => {
    setShowLogoutModal(true);
  };

  const handleConfirmLogout = () => {
    setShowLogoutModal(false);
    logout();
  };

  const handleCancelLogout = () => {
    setShowLogoutModal(false);
  };
  
  // Determine active tab based on URL, default to profile
  const getActiveTab = () => {
    const path = location.pathname;
    if (path === '/account/wallet') return 'wallet';
    if (path === '/account/bets') return 'bets';
    if (path === '/account' || path === '/account/') return 'profile';
    return 'profile';
  };
  
  const activeTab = getActiveTab();

  const navItems = [
    { path: '/account', label: 'Mi Perfil', icon: <UserIcon />, tab: 'profile' },
    { path: '/account/wallet', label: 'Monedero', icon: <WalletIcon />, tab: 'wallet' },
    { path: '/account/bets', label: 'Mis Apuestas', icon: <BetIcon />, tab: 'bets' }
  ];

  return (
    <div className={styles.accountPageContainer}>
      <div className={styles.accountLayout}>
        {/* Sidebar */}
        <aside className={styles.sidebar}>
          <div className={styles.userProfile}>            <div className={styles.userAvatar}>
              <img 
                src={user.avatar || userLogoSrc} 
                alt="Usuario" 
              />
            </div>
            <h3 className={styles.userName}>🧙‍♂️ {user.username}</h3>
            <p className={styles.userEmail}>{user.email}</p>            <div className={styles.userBalance}>
              {user.balance} Galeones
            </div>
            <Button 
              variant="outline" 
              size="sm" 
              onClick={handleLogoutClick} 
              fullWidth
              className="border-red-300 text-red-600 hover:bg-red-50"
            >
              Cerrar Sesión
            </Button>
          </div>

          <nav className={styles.accountNav}>
            {navItems.map((item) => (
              <Link
                key={item.path}
                to={item.path}
                className={`${styles.navItem} ${
                  activeTab === item.tab ? styles.active : ''
                }`}
              >
                {item.icon}
                {item.label}
              </Link>
            ))}
          </nav>
        </aside>

        {/* Main Content */}
        <main className={styles.mainContent}>
          <Routes>
            <Route index element={<ProfileSection />} />
            <Route path="wallet" element={<WalletSection />} />
            <Route path="bets" element={<BetsSection />} />
            <Route path="*" element={<Navigate to="/account" replace />} />
          </Routes>          <Outlet />
        </main>
      </div>

      {/* Logout Confirmation Modal */}
      {showLogoutModal && (
        <div className={styles.modal}>
          <div className={styles.modalContent}>
            <h3 className={styles.modalTitle}>
              🚪 ¿Seguro que quieres cerrar sesión?
            </h3>
            <div className={styles.modalButtons}>
              <Button
                variant="outline"
                onClick={handleCancelLogout}
                size="sm"
              >
                Cancelar
              </Button>
              <Button
                variant="primary"
                onClick={handleConfirmLogout}
                size="sm"
                className="bg-red-600 hover:bg-red-700"
              >
                Aceptar
              </Button>
            </div>
          </div>
        </div>
      )}
    </div>
  );
};

export default AccountPage;<|MERGE_RESOLUTION|>--- conflicted
+++ resolved
@@ -861,10 +861,6 @@
     );
 };
 
-<<<<<<< HEAD
-
-=======
->>>>>>> 79e60fb0
 const AccountPage = () => {
   const { user, logout } = useAuth();
 
